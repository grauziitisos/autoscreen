﻿using System.Windows.Forms;

namespace AutoScreenCapture
{
    partial class FormMain
    {
        /// <summary>
        /// Required designer variable.
        /// </summary>
        private System.ComponentModel.IContainer components = null;

        /// <summary>
        /// Clean up any resources being used.
        /// </summary>
        /// <param name="disposing">true if managed resources should be disposed; otherwise, false.</param>
        protected override void Dispose(bool disposing)
        {
            if (disposing && (components != null))
            {
                components.Dispose();
            }
            base.Dispose(disposing);
        }

        #region Windows Form Designer generated code

        /// <summary>
        /// Required method for Designer support - do not modify
        /// the contents of this method with the code editor.
        /// </summary>
        private void InitializeComponent()
        {
            this.components = new System.ComponentModel.Container();
            System.ComponentModel.ComponentResourceManager resources = new System.ComponentModel.ComponentResourceManager(typeof(FormMain));
            this.monthCalendar = new System.Windows.Forms.MonthCalendar();
            this.statusStrip = new System.Windows.Forms.StatusStrip();
            this.toolStripSplitButtonStartScreenCapture = new System.Windows.Forms.ToolStripSplitButton();
            this.toolStripSplitButtonStopScreenCapture = new System.Windows.Forms.ToolStripSplitButton();
            this.toolStripSplitButtonSaveSettings = new System.Windows.Forms.ToolStripSplitButton();
            this.toolStripSplitButtonKeyboardShortcuts = new System.Windows.Forms.ToolStripSplitButton();
            this.toolStripSplitButtonHelp = new System.Windows.Forms.ToolStripSplitButton();
            this.toolStripInfo = new System.Windows.Forms.ToolStripStatusLabel();
            this.tabControlViews = new System.Windows.Forms.TabControl();
            this.contextMenuStripScreenshot = new System.Windows.Forms.ContextMenuStrip(this.components);
            this.listBoxScreenshots = new System.Windows.Forms.ListBox();
            this.notifyIcon = new System.Windows.Forms.NotifyIcon(this.components);
            this.contextMenuStripSystemTrayIcon = new System.Windows.Forms.ContextMenuStrip(this.components);
            this.toolStripMenuItemAbout = new System.Windows.Forms.ToolStripMenuItem();
            this.toolStripSeparatorAbout = new System.Windows.Forms.ToolStripSeparator();
            this.toolStripMenuItemShowHideInterface = new System.Windows.Forms.ToolStripMenuItem();
            this.toolStripSeparatorInterface = new System.Windows.Forms.ToolStripSeparator();
            this.toolStripMenuItemScreenCaptureStatus = new System.Windows.Forms.ToolStripMenuItem();
            this.toolStripMenuItemAdd = new System.Windows.Forms.ToolStripMenuItem();
            this.toolStripMenuItemAddScreen = new System.Windows.Forms.ToolStripMenuItem();
            this.toolStripMenuItemAddRegion = new System.Windows.Forms.ToolStripMenuItem();
            this.toolStripMenuItemAddEditor = new System.Windows.Forms.ToolStripMenuItem();
            this.toolStripMenuItemAddSchedule = new System.Windows.Forms.ToolStripMenuItem();
            this.toolStripMenuItemAddTag = new System.Windows.Forms.ToolStripMenuItem();
            this.toolStripMenuItemAddTrigger = new System.Windows.Forms.ToolStripMenuItem();
            this.toolStripMenuItemSettings = new System.Windows.Forms.ToolStripMenuItem();
            this.toolStripMenuItemEmailSettings = new System.Windows.Forms.ToolStripMenuItem();
            this.toolStripMenuItemFileTransferSettings = new System.Windows.Forms.ToolStripMenuItem();
            this.toolStripSeparatorTools = new System.Windows.Forms.ToolStripSeparator();
            this.toolStripMenuItemStartScreenCapture = new System.Windows.Forms.ToolStripMenuItem();
            this.toolStripMenuItemStopScreenCapture = new System.Windows.Forms.ToolStripMenuItem();
            this.toolStripSeparatorScreenCapture = new System.Windows.Forms.ToolStripSeparator();
            this.toolStripMenuItemCaptureNowArchive = new System.Windows.Forms.ToolStripMenuItem();
            this.toolStripMenuItemCaptureNowEdit = new System.Windows.Forms.ToolStripMenuItem();
            this.toolStripSeparatorCaptureNow = new System.Windows.Forms.ToolStripSeparator();
            this.toolStripMenuItemRegionSelect = new System.Windows.Forms.ToolStripMenuItem();
            this.toolStripMenuItemRegionSelectClipboard = new System.Windows.Forms.ToolStripMenuItem();
            this.toolStripMenuItemRegionSelectAutoSave = new System.Windows.Forms.ToolStripMenuItem();
            this.toolStripMenuItemRegionSelectEdit = new System.Windows.Forms.ToolStripMenuItem();
            this.toolStripSeparatorRegionSelect = new System.Windows.Forms.ToolStripSeparator();
            this.toolStripMenuItemApplyLabel = new System.Windows.Forms.ToolStripMenuItem();
            this.toolStripSeparatorApplyLabel = new System.Windows.Forms.ToolStripSeparator();
            this.toolStripMenuItemExit = new System.Windows.Forms.ToolStripMenuItem();
            this.tabControlModules = new System.Windows.Forms.TabControl();
            this.tabPageSetup = new System.Windows.Forms.TabPage();
            this.groupBoxApplicationFocus = new System.Windows.Forms.GroupBox();
            this.numericUpDownApplicationFocusDelayAfter = new System.Windows.Forms.NumericUpDown();
            this.numericUpDownApplicationFocusDelayBefore = new System.Windows.Forms.NumericUpDown();
            this.labelApplicationFocusDelayAfter = new System.Windows.Forms.Label();
            this.labelApplicationFocusDelayBefore = new System.Windows.Forms.Label();
            this.buttonApplicationFocusTest = new System.Windows.Forms.Button();
            this.buttonApplicationFocusRefresh = new System.Windows.Forms.Button();
            this.comboBoxProcessList = new System.Windows.Forms.ComboBox();
            this.groupBoxRegionSelectAutoSave = new System.Windows.Forms.GroupBox();
            this.buttonBrowseFolder = new System.Windows.Forms.Button();
            this.labelAutoSaveMacro = new System.Windows.Forms.Label();
            this.labelAutoSaveFolder = new System.Windows.Forms.Label();
            this.textBoxAutoSaveMacro = new System.Windows.Forms.TextBox();
            this.textBoxAutoSaveFolder = new System.Windows.Forms.TextBox();
            this.groupBoxActiveWindowTitle = new System.Windows.Forms.GroupBox();
            this.radioButtonRegularExpressionMatch = new System.Windows.Forms.RadioButton();
            this.radioButtonCaseSensitiveMatch = new System.Windows.Forms.RadioButton();
            this.radioButtonCaseInsensitiveMatch = new System.Windows.Forms.RadioButton();
            this.textBoxActiveWindowTitle = new System.Windows.Forms.TextBox();
            this.checkBoxActiveWindowTitle = new System.Windows.Forms.CheckBox();
            this.groupBoxSecurity = new System.Windows.Forms.GroupBox();
            this.labelPasswordDescription = new System.Windows.Forms.Label();
            this.buttonSetPassphrase = new System.Windows.Forms.Button();
            this.textBoxPassphrase = new System.Windows.Forms.TextBox();
            this.checkBoxScreenshotLabel = new System.Windows.Forms.CheckBox();
            this.comboBoxScreenshotLabel = new System.Windows.Forms.ComboBox();
            this.groupBoxCaptureDelay = new System.Windows.Forms.GroupBox();
            this.labelLimit = new System.Windows.Forms.Label();
            this.checkBoxInitialScreenshot = new System.Windows.Forms.CheckBox();
            this.numericUpDownCaptureLimit = new System.Windows.Forms.NumericUpDown();
            this.checkBoxCaptureLimit = new System.Windows.Forms.CheckBox();
            this.labelMillisecondsInterval = new System.Windows.Forms.Label();
            this.numericUpDownMillisecondsInterval = new System.Windows.Forms.NumericUpDown();
            this.labelSecondsInterval = new System.Windows.Forms.Label();
            this.labelMinutesInterval = new System.Windows.Forms.Label();
            this.labelHoursInterval = new System.Windows.Forms.Label();
            this.numericUpDownSecondsInterval = new System.Windows.Forms.NumericUpDown();
            this.numericUpDownMinutesInterval = new System.Windows.Forms.NumericUpDown();
            this.numericUpDownHoursInterval = new System.Windows.Forms.NumericUpDown();
            this.tabPageScreenshots = new System.Windows.Forms.TabPage();
            this.tabPageScreens = new System.Windows.Forms.TabPage();
            this.tabPageRegions = new System.Windows.Forms.TabPage();
            this.tabPageEditors = new System.Windows.Forms.TabPage();
            this.tabPageSchedules = new System.Windows.Forms.TabPage();
            this.tabPageTags = new System.Windows.Forms.TabPage();
            this.tabPageTriggers = new System.Windows.Forms.TabPage();
            this.timerScheduledCapture = new System.Windows.Forms.Timer(this.components);
            this.timerScreenCapture = new System.Windows.Forms.Timer(this.components);
            this.comboBoxFilterValue = new System.Windows.Forms.ComboBox();
            this.labelFilter = new System.Windows.Forms.Label();
            this.buttonRefreshFilterValues = new System.Windows.Forms.Button();
            this.comboBoxFilterType = new System.Windows.Forms.ComboBox();
            this.timerPerformMaintenance = new System.Windows.Forms.Timer(this.components);
            this.labelHelp = new System.Windows.Forms.Label();
            this.timerShowNextHelpTip = new System.Windows.Forms.Timer(this.components);
            this.statusStrip.SuspendLayout();
            this.contextMenuStripSystemTrayIcon.SuspendLayout();
            this.tabControlModules.SuspendLayout();
            this.tabPageSetup.SuspendLayout();
            this.groupBoxApplicationFocus.SuspendLayout();
            ((System.ComponentModel.ISupportInitialize)(this.numericUpDownApplicationFocusDelayAfter)).BeginInit();
            ((System.ComponentModel.ISupportInitialize)(this.numericUpDownApplicationFocusDelayBefore)).BeginInit();
            this.groupBoxRegionSelectAutoSave.SuspendLayout();
            this.groupBoxActiveWindowTitle.SuspendLayout();
            this.groupBoxSecurity.SuspendLayout();
            this.groupBoxCaptureDelay.SuspendLayout();
            ((System.ComponentModel.ISupportInitialize)(this.numericUpDownCaptureLimit)).BeginInit();
            ((System.ComponentModel.ISupportInitialize)(this.numericUpDownMillisecondsInterval)).BeginInit();
            ((System.ComponentModel.ISupportInitialize)(this.numericUpDownSecondsInterval)).BeginInit();
            ((System.ComponentModel.ISupportInitialize)(this.numericUpDownMinutesInterval)).BeginInit();
            ((System.ComponentModel.ISupportInitialize)(this.numericUpDownHoursInterval)).BeginInit();
            this.tabPageScreenshots.SuspendLayout();
<<<<<<< HEAD
=======
            ((System.ComponentModel.ISupportInitialize)(this.numericUpDownKeepScreenshotsForDays)).BeginInit();
>>>>>>> ab565a16
            this.SuspendLayout();
            // 
            // monthCalendar
            // 
            this.monthCalendar.Location = new System.Drawing.Point(0, 56);
            this.monthCalendar.MaxSelectionCount = 1;
            this.monthCalendar.Name = "monthCalendar";
            this.monthCalendar.ShowWeekNumbers = true;
            this.monthCalendar.TabIndex = 0;
            this.monthCalendar.TabStop = false;
            this.monthCalendar.DateSelected += new System.Windows.Forms.DateRangeEventHandler(this.DateSelected_monthCalendar);
            // 
            // statusStrip
            // 
            this.statusStrip.Items.AddRange(new System.Windows.Forms.ToolStripItem[] {
            this.toolStripSplitButtonStartScreenCapture,
            this.toolStripSplitButtonStopScreenCapture,
            this.toolStripSplitButtonSaveSettings,
            this.toolStripSplitButtonKeyboardShortcuts,
            this.toolStripSplitButtonHelp,
            this.toolStripInfo});
            this.statusStrip.Location = new System.Drawing.Point(0, 633);
            this.statusStrip.Name = "statusStrip";
            this.statusStrip.RenderMode = System.Windows.Forms.ToolStripRenderMode.Professional;
            this.statusStrip.Size = new System.Drawing.Size(1040, 22);
            this.statusStrip.TabIndex = 3;
            // 
            // toolStripSplitButtonStartScreenCapture
            // 
            this.toolStripSplitButtonStartScreenCapture.AutoToolTip = false;
            this.toolStripSplitButtonStartScreenCapture.DropDownButtonWidth = 0;
            this.toolStripSplitButtonStartScreenCapture.Enabled = false;
            this.toolStripSplitButtonStartScreenCapture.Image = global::AutoScreenCapture.Properties.Resources.start_screen_capture;
            this.toolStripSplitButtonStartScreenCapture.ImageAlign = System.Drawing.ContentAlignment.MiddleLeft;
            this.toolStripSplitButtonStartScreenCapture.ImageTransparentColor = System.Drawing.Color.Magenta;
            this.toolStripSplitButtonStartScreenCapture.Name = "toolStripSplitButtonStartScreenCapture";
            this.toolStripSplitButtonStartScreenCapture.Overflow = System.Windows.Forms.ToolStripItemOverflow.Never;
            this.toolStripSplitButtonStartScreenCapture.Size = new System.Drawing.Size(135, 20);
            this.toolStripSplitButtonStartScreenCapture.Text = "Start Screen Capture";
            this.toolStripSplitButtonStartScreenCapture.ButtonClick += new System.EventHandler(this.toolStripMenuItemStartScreenCapture_Click);
            // 
            // toolStripSplitButtonStopScreenCapture
            // 
            this.toolStripSplitButtonStopScreenCapture.AutoToolTip = false;
            this.toolStripSplitButtonStopScreenCapture.DropDownButtonWidth = 0;
            this.toolStripSplitButtonStopScreenCapture.Enabled = false;
            this.toolStripSplitButtonStopScreenCapture.Image = global::AutoScreenCapture.Properties.Resources.stop_screen_capture;
            this.toolStripSplitButtonStopScreenCapture.ImageAlign = System.Drawing.ContentAlignment.MiddleLeft;
            this.toolStripSplitButtonStopScreenCapture.ImageTransparentColor = System.Drawing.Color.Magenta;
            this.toolStripSplitButtonStopScreenCapture.Name = "toolStripSplitButtonStopScreenCapture";
            this.toolStripSplitButtonStopScreenCapture.Overflow = System.Windows.Forms.ToolStripItemOverflow.Never;
            this.toolStripSplitButtonStopScreenCapture.Size = new System.Drawing.Size(135, 20);
            this.toolStripSplitButtonStopScreenCapture.Text = "Stop Screen Capture";
            this.toolStripSplitButtonStopScreenCapture.ButtonClick += new System.EventHandler(this.toolStripMenuItemStopScreenCapture_Click);
            // 
            // toolStripSplitButtonSaveSettings
            // 
            this.toolStripSplitButtonSaveSettings.DropDownButtonWidth = 0;
            this.toolStripSplitButtonSaveSettings.Image = global::AutoScreenCapture.Properties.Resources.save;
            this.toolStripSplitButtonSaveSettings.ImageTransparentColor = System.Drawing.Color.Magenta;
            this.toolStripSplitButtonSaveSettings.Name = "toolStripSplitButtonSaveSettings";
            this.toolStripSplitButtonSaveSettings.Size = new System.Drawing.Size(97, 20);
            this.toolStripSplitButtonSaveSettings.Text = "Save Settings";
            this.toolStripSplitButtonSaveSettings.ButtonClick += new System.EventHandler(this.SaveSettings);
            // 
            // toolStripSplitButtonKeyboardShortcuts
            // 
            this.toolStripSplitButtonKeyboardShortcuts.AutoToolTip = false;
            this.toolStripSplitButtonKeyboardShortcuts.DropDownButtonWidth = 0;
            this.toolStripSplitButtonKeyboardShortcuts.Image = global::AutoScreenCapture.Properties.Resources.keyboard;
            this.toolStripSplitButtonKeyboardShortcuts.ImageAlign = System.Drawing.ContentAlignment.MiddleLeft;
            this.toolStripSplitButtonKeyboardShortcuts.ImageTransparentColor = System.Drawing.Color.Magenta;
            this.toolStripSplitButtonKeyboardShortcuts.Name = "toolStripSplitButtonKeyboardShortcuts";
            this.toolStripSplitButtonKeyboardShortcuts.Overflow = System.Windows.Forms.ToolStripItemOverflow.Never;
            this.toolStripSplitButtonKeyboardShortcuts.Size = new System.Drawing.Size(131, 20);
            this.toolStripSplitButtonKeyboardShortcuts.Text = "Keyboard Shortcuts";
            this.toolStripSplitButtonKeyboardShortcuts.ButtonClick += new System.EventHandler(this.toolStripSplitButtonKeyboardShortcuts_ButtonClick);
            // 
            // toolStripSplitButtonHelp
            // 
            this.toolStripSplitButtonHelp.DropDownButtonWidth = 0;
            this.toolStripSplitButtonHelp.Image = global::AutoScreenCapture.Properties.Resources.help;
            this.toolStripSplitButtonHelp.ImageTransparentColor = System.Drawing.Color.Magenta;
            this.toolStripSplitButtonHelp.Name = "toolStripSplitButtonHelp";
            this.toolStripSplitButtonHelp.Size = new System.Drawing.Size(53, 20);
            this.toolStripSplitButtonHelp.Text = "Help";
            this.toolStripSplitButtonHelp.ToolTipText = "Help";
            // 
            // toolStripInfo
            // 
            this.toolStripInfo.AutoSize = false;
            this.toolStripInfo.BackColor = System.Drawing.SystemColors.Control;
            this.toolStripInfo.BorderSides = ((System.Windows.Forms.ToolStripStatusLabelBorderSides)((System.Windows.Forms.ToolStripStatusLabelBorderSides.Left | System.Windows.Forms.ToolStripStatusLabelBorderSides.Top)));
            this.toolStripInfo.BorderStyle = System.Windows.Forms.Border3DStyle.Sunken;
            this.toolStripInfo.DisplayStyle = System.Windows.Forms.ToolStripItemDisplayStyle.Text;
            this.toolStripInfo.ImageScaling = System.Windows.Forms.ToolStripItemImageScaling.None;
            this.toolStripInfo.Name = "toolStripInfo";
            this.toolStripInfo.RightToLeft = System.Windows.Forms.RightToLeft.Yes;
            this.toolStripInfo.Size = new System.Drawing.Size(474, 17);
            this.toolStripInfo.Spring = true;
            this.toolStripInfo.TextAlign = System.Drawing.ContentAlignment.MiddleLeft;
            this.toolStripInfo.TextImageRelation = System.Windows.Forms.TextImageRelation.TextBeforeImage;
            // 
            // tabControlViews
            // 
            this.tabControlViews.Anchor = ((System.Windows.Forms.AnchorStyles)((((System.Windows.Forms.AnchorStyles.Top | System.Windows.Forms.AnchorStyles.Bottom) 
            | System.Windows.Forms.AnchorStyles.Left) 
            | System.Windows.Forms.AnchorStyles.Right)));
            this.tabControlViews.Location = new System.Drawing.Point(251, 27);
            this.tabControlViews.Name = "tabControlViews";
            this.tabControlViews.SelectedIndex = 0;
            this.tabControlViews.Size = new System.Drawing.Size(789, 600);
            this.tabControlViews.TabIndex = 0;
            this.tabControlViews.TabStop = false;
            this.tabControlViews.Selected += new System.Windows.Forms.TabControlEventHandler(this.tabControlViews_Selected);
            // 
            // contextMenuStripScreenshot
            // 
            this.contextMenuStripScreenshot.Name = "contextMenuStripScreenshotPreview";
            this.contextMenuStripScreenshot.Size = new System.Drawing.Size(61, 4);
            // 
            // listBoxScreenshots
            // 
            this.listBoxScreenshots.Anchor = ((System.Windows.Forms.AnchorStyles)(((System.Windows.Forms.AnchorStyles.Top | System.Windows.Forms.AnchorStyles.Bottom) 
            | System.Windows.Forms.AnchorStyles.Left)));
            this.listBoxScreenshots.FormattingEnabled = true;
            this.listBoxScreenshots.HorizontalScrollbar = true;
            this.listBoxScreenshots.IntegralHeight = false;
            this.listBoxScreenshots.Location = new System.Drawing.Point(3, 3);
            this.listBoxScreenshots.Name = "listBoxScreenshots";
            this.listBoxScreenshots.ScrollAlwaysVisible = true;
            this.listBoxScreenshots.Size = new System.Drawing.Size(235, 375);
            this.listBoxScreenshots.TabIndex = 0;
            this.listBoxScreenshots.TabStop = false;
            this.listBoxScreenshots.SelectedIndexChanged += new System.EventHandler(this.SelectedIndexChanged_listBoxScreenshots);
            // 
            // notifyIcon
            // 
            this.notifyIcon.ContextMenuStrip = this.contextMenuStripSystemTrayIcon;
            this.notifyIcon.Icon = ((System.Drawing.Icon)(resources.GetObject("notifyIcon.Icon")));
            this.notifyIcon.MouseDoubleClick += new System.Windows.Forms.MouseEventHandler(this.NotifyIcon_MouseDoubleClick);
            // 
            // contextMenuStripSystemTrayIcon
            // 
            this.contextMenuStripSystemTrayIcon.Items.AddRange(new System.Windows.Forms.ToolStripItem[] {
            this.toolStripMenuItemAbout,
            this.toolStripSeparatorAbout,
            this.toolStripMenuItemShowHideInterface,
            this.toolStripSeparatorInterface,
            this.toolStripMenuItemScreenCaptureStatus,
            this.toolStripMenuItemAdd,
            this.toolStripMenuItemSettings,
            this.toolStripSeparatorTools,
            this.toolStripMenuItemStartScreenCapture,
            this.toolStripMenuItemStopScreenCapture,
            this.toolStripSeparatorScreenCapture,
            this.toolStripMenuItemCaptureNowArchive,
            this.toolStripMenuItemCaptureNowEdit,
            this.toolStripSeparatorCaptureNow,
            this.toolStripMenuItemRegionSelect,
            this.toolStripSeparatorRegionSelect,
            this.toolStripMenuItemApplyLabel,
            this.toolStripSeparatorApplyLabel,
            this.toolStripMenuItemExit});
            this.contextMenuStripSystemTrayIcon.Name = "contextMenuStrip";
            this.contextMenuStripSystemTrayIcon.Size = new System.Drawing.Size(220, 310);
            this.contextMenuStripSystemTrayIcon.Opening += new System.ComponentModel.CancelEventHandler(this.ContextMenuStripSystemTrayIcon_Opening);
            // 
            // toolStripMenuItemAbout
            // 
            this.toolStripMenuItemAbout.Image = global::AutoScreenCapture.Properties.Resources.about;
            this.toolStripMenuItemAbout.Name = "toolStripMenuItemAbout";
            this.toolStripMenuItemAbout.Size = new System.Drawing.Size(219, 22);
            this.toolStripMenuItemAbout.Text = "About Auto Screen Capture";
            this.toolStripMenuItemAbout.Click += new System.EventHandler(this.toolStripMenuItemAbout_Click);
            // 
            // toolStripSeparatorAbout
            // 
            this.toolStripSeparatorAbout.Name = "toolStripSeparatorAbout";
            this.toolStripSeparatorAbout.Size = new System.Drawing.Size(216, 6);
            // 
            // toolStripMenuItemShowHideInterface
            // 
            this.toolStripMenuItemShowHideInterface.Name = "toolStripMenuItemShowHideInterface";
            this.toolStripMenuItemShowHideInterface.Size = new System.Drawing.Size(219, 22);
            this.toolStripMenuItemShowHideInterface.Text = "Show/Hide Interface";
            this.toolStripMenuItemShowHideInterface.Click += new System.EventHandler(this.toolStripMenuItemShowHideInterface_Click);
            // 
            // toolStripSeparatorInterface
            // 
            this.toolStripSeparatorInterface.Name = "toolStripSeparatorInterface";
            this.toolStripSeparatorInterface.Size = new System.Drawing.Size(216, 6);
            // 
            // toolStripMenuItemScreenCaptureStatus
            // 
            this.toolStripMenuItemScreenCaptureStatus.Name = "toolStripMenuItemScreenCaptureStatus";
            this.toolStripMenuItemScreenCaptureStatus.Size = new System.Drawing.Size(219, 22);
            this.toolStripMenuItemScreenCaptureStatus.Text = "Screen Capture Status";
            this.toolStripMenuItemScreenCaptureStatus.Click += new System.EventHandler(this.toolStripMenuItemScreenCaptureStatus_Click);
            // 
            // toolStripMenuItemAdd
            // 
            this.toolStripMenuItemAdd.DropDownItems.AddRange(new System.Windows.Forms.ToolStripItem[] {
            this.toolStripMenuItemAddScreen,
            this.toolStripMenuItemAddRegion,
            this.toolStripMenuItemAddEditor,
            this.toolStripMenuItemAddSchedule,
            this.toolStripMenuItemAddTag,
            this.toolStripMenuItemAddTrigger});
            this.toolStripMenuItemAdd.Name = "toolStripMenuItemAdd";
            this.toolStripMenuItemAdd.Size = new System.Drawing.Size(219, 22);
            this.toolStripMenuItemAdd.Text = "Add";
            // 
            // toolStripMenuItemAddScreen
            // 
            this.toolStripMenuItemAddScreen.Name = "toolStripMenuItemAddScreen";
            this.toolStripMenuItemAddScreen.Size = new System.Drawing.Size(122, 22);
            this.toolStripMenuItemAddScreen.Text = "Screen";
            this.toolStripMenuItemAddScreen.Click += new System.EventHandler(this.addScreen_Click);
            // 
            // toolStripMenuItemAddRegion
            // 
            this.toolStripMenuItemAddRegion.Name = "toolStripMenuItemAddRegion";
            this.toolStripMenuItemAddRegion.Size = new System.Drawing.Size(122, 22);
            this.toolStripMenuItemAddRegion.Text = "Region";
            this.toolStripMenuItemAddRegion.Click += new System.EventHandler(this.addRegion_Click);
            // 
            // toolStripMenuItemAddEditor
            // 
            this.toolStripMenuItemAddEditor.Name = "toolStripMenuItemAddEditor";
            this.toolStripMenuItemAddEditor.Size = new System.Drawing.Size(122, 22);
            this.toolStripMenuItemAddEditor.Text = "Editor";
            this.toolStripMenuItemAddEditor.Click += new System.EventHandler(this.addEditor_Click);
            // 
            // toolStripMenuItemAddSchedule
            // 
            this.toolStripMenuItemAddSchedule.Name = "toolStripMenuItemAddSchedule";
            this.toolStripMenuItemAddSchedule.Size = new System.Drawing.Size(122, 22);
            this.toolStripMenuItemAddSchedule.Text = "Schedule";
            this.toolStripMenuItemAddSchedule.Click += new System.EventHandler(this.addSchedule_Click);
            // 
            // toolStripMenuItemAddTag
            // 
            this.toolStripMenuItemAddTag.Name = "toolStripMenuItemAddTag";
            this.toolStripMenuItemAddTag.Size = new System.Drawing.Size(122, 22);
            this.toolStripMenuItemAddTag.Text = "Tag";
            this.toolStripMenuItemAddTag.Click += new System.EventHandler(this.addTag_Click);
            // 
            // toolStripMenuItemAddTrigger
            // 
            this.toolStripMenuItemAddTrigger.Name = "toolStripMenuItemAddTrigger";
            this.toolStripMenuItemAddTrigger.Size = new System.Drawing.Size(122, 22);
            this.toolStripMenuItemAddTrigger.Text = "Trigger";
            this.toolStripMenuItemAddTrigger.Click += new System.EventHandler(this.addTrigger_Click);
            // 
            // toolStripMenuItemSettings
            // 
            this.toolStripMenuItemSettings.DropDownItems.AddRange(new System.Windows.Forms.ToolStripItem[] {
            this.toolStripMenuItemEmailSettings,
            this.toolStripMenuItemFileTransferSettings});
            this.toolStripMenuItemSettings.Name = "toolStripMenuItemSettings";
            this.toolStripMenuItemSettings.Size = new System.Drawing.Size(219, 22);
            this.toolStripMenuItemSettings.Text = "Settings";
            // 
            // toolStripMenuItemEmailSettings
            // 
            this.toolStripMenuItemEmailSettings.Image = global::AutoScreenCapture.Properties.Resources.email;
            this.toolStripMenuItemEmailSettings.Name = "toolStripMenuItemEmailSettings";
            this.toolStripMenuItemEmailSettings.Size = new System.Drawing.Size(182, 22);
            this.toolStripMenuItemEmailSettings.Text = "Email Settings";
            this.toolStripMenuItemEmailSettings.Visible = false;
            this.toolStripMenuItemEmailSettings.Click += new System.EventHandler(this.toolStripMenuItemEmailSettings_Click);
            // 
            // toolStripMenuItemFileTransferSettings
            // 
            this.toolStripMenuItemFileTransferSettings.Image = global::AutoScreenCapture.Properties.Resources.file_transfer;
            this.toolStripMenuItemFileTransferSettings.Name = "toolStripMenuItemFileTransferSettings";
            this.toolStripMenuItemFileTransferSettings.Size = new System.Drawing.Size(182, 22);
            this.toolStripMenuItemFileTransferSettings.Text = "File Transfer Settings";
            this.toolStripMenuItemFileTransferSettings.Visible = false;
            this.toolStripMenuItemFileTransferSettings.Click += new System.EventHandler(this.toolStripMenuItemFileTransferSettings_Click);
            // 
            // toolStripSeparatorTools
            // 
            this.toolStripSeparatorTools.Name = "toolStripSeparatorTools";
            this.toolStripSeparatorTools.Size = new System.Drawing.Size(216, 6);
            // 
            // toolStripMenuItemStartScreenCapture
            // 
            this.toolStripMenuItemStartScreenCapture.Image = global::AutoScreenCapture.Properties.Resources.start_screen_capture;
            this.toolStripMenuItemStartScreenCapture.Name = "toolStripMenuItemStartScreenCapture";
            this.toolStripMenuItemStartScreenCapture.Size = new System.Drawing.Size(219, 22);
            this.toolStripMenuItemStartScreenCapture.Text = "Start Screen Capture";
            this.toolStripMenuItemStartScreenCapture.Click += new System.EventHandler(this.toolStripMenuItemStartScreenCapture_Click);
            // 
            // toolStripMenuItemStopScreenCapture
            // 
            this.toolStripMenuItemStopScreenCapture.Enabled = false;
            this.toolStripMenuItemStopScreenCapture.Image = global::AutoScreenCapture.Properties.Resources.stop_screen_capture;
            this.toolStripMenuItemStopScreenCapture.Name = "toolStripMenuItemStopScreenCapture";
            this.toolStripMenuItemStopScreenCapture.Size = new System.Drawing.Size(219, 22);
            this.toolStripMenuItemStopScreenCapture.Text = "Stop Screen Capture";
            this.toolStripMenuItemStopScreenCapture.Click += new System.EventHandler(this.toolStripMenuItemStopScreenCapture_Click);
            // 
            // toolStripSeparatorScreenCapture
            // 
            this.toolStripSeparatorScreenCapture.Name = "toolStripSeparatorScreenCapture";
            this.toolStripSeparatorScreenCapture.Size = new System.Drawing.Size(216, 6);
            // 
            // toolStripMenuItemCaptureNowArchive
            // 
            this.toolStripMenuItemCaptureNowArchive.Image = global::AutoScreenCapture.Properties.Resources.capture_archive;
            this.toolStripMenuItemCaptureNowArchive.Name = "toolStripMenuItemCaptureNowArchive";
            this.toolStripMenuItemCaptureNowArchive.Size = new System.Drawing.Size(219, 22);
            this.toolStripMenuItemCaptureNowArchive.Text = "Capture Now / Archive";
            this.toolStripMenuItemCaptureNowArchive.Click += new System.EventHandler(this.toolStripMenuItemCaptureNowArchive_Click);
            // 
            // toolStripMenuItemCaptureNowEdit
            // 
            this.toolStripMenuItemCaptureNowEdit.Image = global::AutoScreenCapture.Properties.Resources.capture_edit;
            this.toolStripMenuItemCaptureNowEdit.Name = "toolStripMenuItemCaptureNowEdit";
            this.toolStripMenuItemCaptureNowEdit.Size = new System.Drawing.Size(219, 22);
            this.toolStripMenuItemCaptureNowEdit.Text = "Capture Now / Edit";
            this.toolStripMenuItemCaptureNowEdit.Click += new System.EventHandler(this.toolStripMenuItemCaptureNowEdit_Click);
            // 
            // toolStripSeparatorCaptureNow
            // 
            this.toolStripSeparatorCaptureNow.Name = "toolStripSeparatorCaptureNow";
            this.toolStripSeparatorCaptureNow.Size = new System.Drawing.Size(216, 6);
            // 
            // toolStripMenuItemRegionSelect
            // 
            this.toolStripMenuItemRegionSelect.DropDownItems.AddRange(new System.Windows.Forms.ToolStripItem[] {
            this.toolStripMenuItemRegionSelectClipboard,
            this.toolStripMenuItemRegionSelectAutoSave,
            this.toolStripMenuItemRegionSelectEdit});
            this.toolStripMenuItemRegionSelect.Image = global::AutoScreenCapture.Properties.Resources.region_select;
            this.toolStripMenuItemRegionSelect.Name = "toolStripMenuItemRegionSelect";
            this.toolStripMenuItemRegionSelect.Size = new System.Drawing.Size(219, 22);
            this.toolStripMenuItemRegionSelect.Text = "Region Select";
            // 
            // toolStripMenuItemRegionSelectClipboard
            // 
            this.toolStripMenuItemRegionSelectClipboard.Name = "toolStripMenuItemRegionSelectClipboard";
            this.toolStripMenuItemRegionSelectClipboard.Size = new System.Drawing.Size(127, 22);
            this.toolStripMenuItemRegionSelectClipboard.Text = "Clipboard";
            this.toolStripMenuItemRegionSelectClipboard.Click += new System.EventHandler(this.toolStripMenuItemRegionSelectClipboard_Click);
            // 
            // toolStripMenuItemRegionSelectAutoSave
            // 
            this.toolStripMenuItemRegionSelectAutoSave.Name = "toolStripMenuItemRegionSelectAutoSave";
            this.toolStripMenuItemRegionSelectAutoSave.Size = new System.Drawing.Size(127, 22);
            this.toolStripMenuItemRegionSelectAutoSave.Text = "Auto Save";
            this.toolStripMenuItemRegionSelectAutoSave.Click += new System.EventHandler(this.toolStripMenuItemRegionSelectAutoSave_Click);
            // 
            // toolStripMenuItemRegionSelectEdit
            // 
            this.toolStripMenuItemRegionSelectEdit.Name = "toolStripMenuItemRegionSelectEdit";
            this.toolStripMenuItemRegionSelectEdit.Size = new System.Drawing.Size(127, 22);
            this.toolStripMenuItemRegionSelectEdit.Text = "Edit";
            this.toolStripMenuItemRegionSelectEdit.Click += new System.EventHandler(this.toolStripMenuItemRegionSelectEdit_Click);
            // 
            // toolStripSeparatorRegionSelect
            // 
            this.toolStripSeparatorRegionSelect.Name = "toolStripSeparatorRegionSelect";
            this.toolStripSeparatorRegionSelect.Size = new System.Drawing.Size(216, 6);
            // 
            // toolStripMenuItemApplyLabel
            // 
            this.toolStripMenuItemApplyLabel.Name = "toolStripMenuItemApplyLabel";
            this.toolStripMenuItemApplyLabel.Size = new System.Drawing.Size(219, 22);
            this.toolStripMenuItemApplyLabel.Text = "Apply Label";
            // 
            // toolStripSeparatorApplyLabel
            // 
            this.toolStripSeparatorApplyLabel.Name = "toolStripSeparatorApplyLabel";
            this.toolStripSeparatorApplyLabel.Size = new System.Drawing.Size(216, 6);
            // 
            // toolStripMenuItemExit
            // 
            this.toolStripMenuItemExit.Image = global::AutoScreenCapture.Properties.Resources.exit;
            this.toolStripMenuItemExit.Name = "toolStripMenuItemExit";
            this.toolStripMenuItemExit.ShowShortcutKeys = false;
            this.toolStripMenuItemExit.Size = new System.Drawing.Size(219, 22);
            this.toolStripMenuItemExit.Text = "Exit";
            this.toolStripMenuItemExit.Click += new System.EventHandler(this.toolStripMenuItemExit_Click);
            // 
            // tabControlModules
            // 
            this.tabControlModules.Anchor = ((System.Windows.Forms.AnchorStyles)(((System.Windows.Forms.AnchorStyles.Top | System.Windows.Forms.AnchorStyles.Bottom) 
            | System.Windows.Forms.AnchorStyles.Left)));
            this.tabControlModules.Controls.Add(this.tabPageSetup);
            this.tabControlModules.Controls.Add(this.tabPageScreenshots);
            this.tabControlModules.Controls.Add(this.tabPageScreens);
            this.tabControlModules.Controls.Add(this.tabPageRegions);
            this.tabControlModules.Controls.Add(this.tabPageEditors);
            this.tabControlModules.Controls.Add(this.tabPageSchedules);
            this.tabControlModules.Controls.Add(this.tabPageTags);
            this.tabControlModules.Controls.Add(this.tabPageTriggers);
            this.tabControlModules.Location = new System.Drawing.Point(0, 220);
            this.tabControlModules.Name = "tabControlModules";
            this.tabControlModules.SelectedIndex = 0;
            this.tabControlModules.Size = new System.Drawing.Size(249, 407);
            this.tabControlModules.TabIndex = 0;
            this.tabControlModules.TabStop = false;
            // 
            // tabPageSetup
            // 
            this.tabPageSetup.AutoScroll = true;
            this.tabPageSetup.Controls.Add(this.groupBoxApplicationFocus);
            this.tabPageSetup.Controls.Add(this.groupBoxRegionSelectAutoSave);
            this.tabPageSetup.Controls.Add(this.groupBoxActiveWindowTitle);
            this.tabPageSetup.Controls.Add(this.groupBoxSecurity);
            this.tabPageSetup.Controls.Add(this.checkBoxScreenshotLabel);
            this.tabPageSetup.Controls.Add(this.comboBoxScreenshotLabel);
            this.tabPageSetup.Controls.Add(this.groupBoxCaptureDelay);
            this.tabPageSetup.Location = new System.Drawing.Point(4, 22);
            this.tabPageSetup.Name = "tabPageSetup";
            this.tabPageSetup.Padding = new System.Windows.Forms.Padding(3);
            this.tabPageSetup.Size = new System.Drawing.Size(241, 381);
            this.tabPageSetup.TabIndex = 0;
            this.tabPageSetup.Text = "Setup";
            this.tabPageSetup.UseVisualStyleBackColor = true;
            // 
            // groupBoxApplicationFocus
            // 
            this.groupBoxApplicationFocus.Controls.Add(this.numericUpDownApplicationFocusDelayAfter);
            this.groupBoxApplicationFocus.Controls.Add(this.numericUpDownApplicationFocusDelayBefore);
            this.groupBoxApplicationFocus.Controls.Add(this.labelApplicationFocusDelayAfter);
            this.groupBoxApplicationFocus.Controls.Add(this.labelApplicationFocusDelayBefore);
            this.groupBoxApplicationFocus.Controls.Add(this.buttonApplicationFocusTest);
            this.groupBoxApplicationFocus.Controls.Add(this.buttonApplicationFocusRefresh);
            this.groupBoxApplicationFocus.Controls.Add(this.comboBoxProcessList);
            this.groupBoxApplicationFocus.Location = new System.Drawing.Point(6, 323);
            this.groupBoxApplicationFocus.Name = "groupBoxApplicationFocus";
            this.groupBoxApplicationFocus.Size = new System.Drawing.Size(205, 128);
            this.groupBoxApplicationFocus.TabIndex = 0;
            this.groupBoxApplicationFocus.TabStop = false;
            this.groupBoxApplicationFocus.Text = "Application Focus";
            // 
            // numericUpDownApplicationFocusDelayAfter
            // 
            this.numericUpDownApplicationFocusDelayAfter.Location = new System.Drawing.Point(147, 71);
            this.numericUpDownApplicationFocusDelayAfter.Maximum = new decimal(new int[] {
            60000,
            0,
            0,
            0});
            this.numericUpDownApplicationFocusDelayAfter.Name = "numericUpDownApplicationFocusDelayAfter";
            this.numericUpDownApplicationFocusDelayAfter.Size = new System.Drawing.Size(51, 20);
            this.numericUpDownApplicationFocusDelayAfter.TabIndex = 3;
            this.numericUpDownApplicationFocusDelayAfter.TabStop = false;
<<<<<<< HEAD
            this.numericUpDownApplicationFocusDelayAfter.Leave += new System.EventHandler(this.SaveSettings);
=======
>>>>>>> ab565a16
            // 
            // numericUpDownApplicationFocusDelayBefore
            // 
            this.numericUpDownApplicationFocusDelayBefore.Location = new System.Drawing.Point(148, 47);
            this.numericUpDownApplicationFocusDelayBefore.Maximum = new decimal(new int[] {
            60000,
            0,
            0,
            0});
            this.numericUpDownApplicationFocusDelayBefore.Name = "numericUpDownApplicationFocusDelayBefore";
            this.numericUpDownApplicationFocusDelayBefore.Size = new System.Drawing.Size(51, 20);
            this.numericUpDownApplicationFocusDelayBefore.TabIndex = 0;
            this.numericUpDownApplicationFocusDelayBefore.TabStop = false;
<<<<<<< HEAD
            this.numericUpDownApplicationFocusDelayBefore.Leave += new System.EventHandler(this.SaveSettings);
=======
>>>>>>> ab565a16
            // 
            // labelApplicationFocusDelayAfter
            // 
            this.labelApplicationFocusDelayAfter.AutoSize = true;
            this.labelApplicationFocusDelayAfter.Location = new System.Drawing.Point(6, 75);
            this.labelApplicationFocusDelayAfter.Name = "labelApplicationFocusDelayAfter";
            this.labelApplicationFocusDelayAfter.Size = new System.Drawing.Size(127, 13);
            this.labelApplicationFocusDelayAfter.TabIndex = 2;
            this.labelApplicationFocusDelayAfter.Text = "Delay After (milliseconds):";
            // 
            // labelApplicationFocusDelayBefore
            // 
            this.labelApplicationFocusDelayBefore.AutoSize = true;
            this.labelApplicationFocusDelayBefore.Location = new System.Drawing.Point(6, 49);
            this.labelApplicationFocusDelayBefore.Name = "labelApplicationFocusDelayBefore";
            this.labelApplicationFocusDelayBefore.Size = new System.Drawing.Size(136, 13);
            this.labelApplicationFocusDelayBefore.TabIndex = 1;
            this.labelApplicationFocusDelayBefore.Text = "Delay Before (milliseconds):";
            // 
            // buttonApplicationFocusTest
            // 
            this.buttonApplicationFocusTest.Location = new System.Drawing.Point(6, 98);
            this.buttonApplicationFocusTest.Name = "buttonApplicationFocusTest";
            this.buttonApplicationFocusTest.Size = new System.Drawing.Size(92, 23);
            this.buttonApplicationFocusTest.TabIndex = 0;
            this.buttonApplicationFocusTest.TabStop = false;
            this.buttonApplicationFocusTest.Text = "Test";
            this.buttonApplicationFocusTest.UseVisualStyleBackColor = true;
            this.buttonApplicationFocusTest.Click += new System.EventHandler(this.buttonApplicationFocusTest_Click);
            // 
            // buttonApplicationFocusRefresh
            // 
            this.buttonApplicationFocusRefresh.Location = new System.Drawing.Point(107, 98);
            this.buttonApplicationFocusRefresh.Name = "buttonApplicationFocusRefresh";
            this.buttonApplicationFocusRefresh.Size = new System.Drawing.Size(92, 23);
            this.buttonApplicationFocusRefresh.TabIndex = 0;
            this.buttonApplicationFocusRefresh.TabStop = false;
            this.buttonApplicationFocusRefresh.Text = "Refresh";
            this.buttonApplicationFocusRefresh.UseVisualStyleBackColor = true;
            this.buttonApplicationFocusRefresh.Click += new System.EventHandler(this.buttonApplicationFocusRefresh_Click);
            // 
            // comboBoxProcessList
            // 
            this.comboBoxProcessList.DropDownStyle = System.Windows.Forms.ComboBoxStyle.DropDownList;
            this.comboBoxProcessList.FormattingEnabled = true;
            this.comboBoxProcessList.Location = new System.Drawing.Point(5, 19);
            this.comboBoxProcessList.Name = "comboBoxProcessList";
            this.comboBoxProcessList.Size = new System.Drawing.Size(193, 21);
            this.comboBoxProcessList.TabIndex = 0;
            this.comboBoxProcessList.TabStop = false;
            // 
            // groupBoxRegionSelectAutoSave
            // 
            this.groupBoxRegionSelectAutoSave.Controls.Add(this.buttonBrowseFolder);
            this.groupBoxRegionSelectAutoSave.Controls.Add(this.labelAutoSaveMacro);
            this.groupBoxRegionSelectAutoSave.Controls.Add(this.labelAutoSaveFolder);
            this.groupBoxRegionSelectAutoSave.Controls.Add(this.textBoxAutoSaveMacro);
            this.groupBoxRegionSelectAutoSave.Controls.Add(this.textBoxAutoSaveFolder);
            this.groupBoxRegionSelectAutoSave.Location = new System.Drawing.Point(6, 457);
            this.groupBoxRegionSelectAutoSave.Name = "groupBoxRegionSelectAutoSave";
            this.groupBoxRegionSelectAutoSave.Size = new System.Drawing.Size(205, 78);
            this.groupBoxRegionSelectAutoSave.TabIndex = 0;
            this.groupBoxRegionSelectAutoSave.TabStop = false;
            this.groupBoxRegionSelectAutoSave.Text = "Region Select / Auto Save";
            // 
            // buttonBrowseFolder
            // 
            this.buttonBrowseFolder.Anchor = ((System.Windows.Forms.AnchorStyles)((System.Windows.Forms.AnchorStyles.Bottom | System.Windows.Forms.AnchorStyles.Right)));
            this.buttonBrowseFolder.Image = global::AutoScreenCapture.Properties.Resources.openfolder;
            this.buttonBrowseFolder.Location = new System.Drawing.Point(172, 21);
            this.buttonBrowseFolder.Name = "buttonBrowseFolder";
            this.buttonBrowseFolder.Size = new System.Drawing.Size(27, 23);
            this.buttonBrowseFolder.TabIndex = 0;
            this.buttonBrowseFolder.TabStop = false;
            this.buttonBrowseFolder.UseVisualStyleBackColor = true;
            this.buttonBrowseFolder.Click += new System.EventHandler(this.buttonBrowseFolder_Click);
            // 
            // labelAutoSaveMacro
            // 
            this.labelAutoSaveMacro.AutoSize = true;
            this.labelAutoSaveMacro.Location = new System.Drawing.Point(3, 52);
            this.labelAutoSaveMacro.Name = "labelAutoSaveMacro";
            this.labelAutoSaveMacro.Size = new System.Drawing.Size(40, 13);
            this.labelAutoSaveMacro.TabIndex = 0;
            this.labelAutoSaveMacro.Text = "Macro:";
            // 
            // labelAutoSaveFolder
            // 
            this.labelAutoSaveFolder.AutoSize = true;
            this.labelAutoSaveFolder.Location = new System.Drawing.Point(3, 26);
            this.labelAutoSaveFolder.Name = "labelAutoSaveFolder";
            this.labelAutoSaveFolder.Size = new System.Drawing.Size(39, 13);
            this.labelAutoSaveFolder.TabIndex = 0;
            this.labelAutoSaveFolder.Text = "Folder:";
            // 
            // textBoxAutoSaveMacro
            // 
            this.textBoxAutoSaveMacro.Location = new System.Drawing.Point(49, 49);
            this.textBoxAutoSaveMacro.Name = "textBoxAutoSaveMacro";
            this.textBoxAutoSaveMacro.Size = new System.Drawing.Size(150, 20);
            this.textBoxAutoSaveMacro.TabIndex = 0;
            this.textBoxAutoSaveMacro.TabStop = false;
            // 
            // textBoxAutoSaveFolder
            // 
            this.textBoxAutoSaveFolder.Location = new System.Drawing.Point(49, 23);
            this.textBoxAutoSaveFolder.Name = "textBoxAutoSaveFolder";
            this.textBoxAutoSaveFolder.Size = new System.Drawing.Size(117, 20);
            this.textBoxAutoSaveFolder.TabIndex = 0;
            this.textBoxAutoSaveFolder.TabStop = false;
            // 
            // groupBoxActiveWindowTitle
            // 
            this.groupBoxActiveWindowTitle.Controls.Add(this.radioButtonRegularExpressionMatch);
            this.groupBoxActiveWindowTitle.Controls.Add(this.radioButtonCaseSensitiveMatch);
            this.groupBoxActiveWindowTitle.Controls.Add(this.radioButtonCaseInsensitiveMatch);
            this.groupBoxActiveWindowTitle.Controls.Add(this.textBoxActiveWindowTitle);
            this.groupBoxActiveWindowTitle.Controls.Add(this.checkBoxActiveWindowTitle);
            this.groupBoxActiveWindowTitle.Location = new System.Drawing.Point(6, 178);
            this.groupBoxActiveWindowTitle.Name = "groupBoxActiveWindowTitle";
            this.groupBoxActiveWindowTitle.Size = new System.Drawing.Size(205, 139);
            this.groupBoxActiveWindowTitle.TabIndex = 0;
            this.groupBoxActiveWindowTitle.TabStop = false;
            this.groupBoxActiveWindowTitle.Text = "Active Window Title";
            // 
            // radioButtonRegularExpressionMatch
            // 
            this.radioButtonRegularExpressionMatch.AutoSize = true;
            this.radioButtonRegularExpressionMatch.Location = new System.Drawing.Point(6, 114);
            this.radioButtonRegularExpressionMatch.Name = "radioButtonRegularExpressionMatch";
            this.radioButtonRegularExpressionMatch.Size = new System.Drawing.Size(149, 17);
            this.radioButtonRegularExpressionMatch.TabIndex = 0;
            this.radioButtonRegularExpressionMatch.Text = "Regular Expression Match";
            this.radioButtonRegularExpressionMatch.UseVisualStyleBackColor = true;
            // 
            // radioButtonCaseSensitiveMatch
            // 
            this.radioButtonCaseSensitiveMatch.AutoSize = true;
            this.radioButtonCaseSensitiveMatch.Location = new System.Drawing.Point(6, 68);
            this.radioButtonCaseSensitiveMatch.Name = "radioButtonCaseSensitiveMatch";
            this.radioButtonCaseSensitiveMatch.Size = new System.Drawing.Size(128, 17);
            this.radioButtonCaseSensitiveMatch.TabIndex = 0;
            this.radioButtonCaseSensitiveMatch.Text = "Case Sensitive Match";
            this.radioButtonCaseSensitiveMatch.UseVisualStyleBackColor = true;
            // 
            // radioButtonCaseInsensitiveMatch
            // 
            this.radioButtonCaseInsensitiveMatch.AutoSize = true;
            this.radioButtonCaseInsensitiveMatch.Location = new System.Drawing.Point(6, 91);
            this.radioButtonCaseInsensitiveMatch.Name = "radioButtonCaseInsensitiveMatch";
            this.radioButtonCaseInsensitiveMatch.Size = new System.Drawing.Size(135, 17);
            this.radioButtonCaseInsensitiveMatch.TabIndex = 0;
            this.radioButtonCaseInsensitiveMatch.Text = "Case Insensitive Match";
            this.radioButtonCaseInsensitiveMatch.UseVisualStyleBackColor = true;
            // 
            // textBoxActiveWindowTitle
            // 
            this.textBoxActiveWindowTitle.Enabled = false;
            this.textBoxActiveWindowTitle.Location = new System.Drawing.Point(6, 42);
            this.textBoxActiveWindowTitle.MaxLength = 500;
            this.textBoxActiveWindowTitle.Name = "textBoxActiveWindowTitle";
            this.textBoxActiveWindowTitle.Size = new System.Drawing.Size(193, 20);
            this.textBoxActiveWindowTitle.TabIndex = 0;
            this.textBoxActiveWindowTitle.TabStop = false;
            // 
            // checkBoxActiveWindowTitle
            // 
            this.checkBoxActiveWindowTitle.AutoSize = true;
            this.checkBoxActiveWindowTitle.Location = new System.Drawing.Point(6, 19);
            this.checkBoxActiveWindowTitle.Name = "checkBoxActiveWindowTitle";
            this.checkBoxActiveWindowTitle.Size = new System.Drawing.Size(185, 17);
            this.checkBoxActiveWindowTitle.TabIndex = 0;
            this.checkBoxActiveWindowTitle.TabStop = false;
            this.checkBoxActiveWindowTitle.Text = "Capture only if the title contains ...";
            this.checkBoxActiveWindowTitle.UseVisualStyleBackColor = true;
            // 
            // groupBoxSecurity
            // 
            this.groupBoxSecurity.Controls.Add(this.labelPasswordDescription);
            this.groupBoxSecurity.Controls.Add(this.buttonSetPassphrase);
            this.groupBoxSecurity.Controls.Add(this.textBoxPassphrase);
            this.groupBoxSecurity.Location = new System.Drawing.Point(6, 541);
            this.groupBoxSecurity.Name = "groupBoxSecurity";
            this.groupBoxSecurity.Size = new System.Drawing.Size(205, 110);
            this.groupBoxSecurity.TabIndex = 0;
            this.groupBoxSecurity.TabStop = false;
            this.groupBoxSecurity.Text = "Security";
            // 
            // labelPasswordDescription
            // 
            this.labelPasswordDescription.Location = new System.Drawing.Point(7, 21);
            this.labelPasswordDescription.Name = "labelPasswordDescription";
            this.labelPasswordDescription.Size = new System.Drawing.Size(186, 55);
            this.labelPasswordDescription.TabIndex = 0;
            this.labelPasswordDescription.Text = "This passphrase will be required whenever screen capturing is stopped, this inter" +
    "face is shown, or the application is exiting:";
            // 
            // buttonSetPassphrase
            // 
            this.buttonSetPassphrase.Enabled = false;
            this.buttonSetPassphrase.Location = new System.Drawing.Point(147, 80);
            this.buttonSetPassphrase.Name = "buttonSetPassphrase";
            this.buttonSetPassphrase.Size = new System.Drawing.Size(52, 23);
            this.buttonSetPassphrase.TabIndex = 0;
            this.buttonSetPassphrase.TabStop = false;
            this.buttonSetPassphrase.Text = "Lock";
            this.buttonSetPassphrase.UseVisualStyleBackColor = true;
            this.buttonSetPassphrase.Click += new System.EventHandler(this.buttonSetPassphrase_Click);
            // 
            // textBoxPassphrase
            // 
            this.textBoxPassphrase.Location = new System.Drawing.Point(6, 82);
            this.textBoxPassphrase.MaxLength = 30;
            this.textBoxPassphrase.Name = "textBoxPassphrase";
            this.textBoxPassphrase.Size = new System.Drawing.Size(135, 20);
            this.textBoxPassphrase.TabIndex = 0;
            this.textBoxPassphrase.TabStop = false;
            this.textBoxPassphrase.TextChanged += new System.EventHandler(this.TextChanged_textBoxPassphrase);
            this.textBoxPassphrase.MouseHover += new System.EventHandler(this.textBoxPassphrase_MouseHover);
            // 
            // checkBoxScreenshotLabel
            // 
            this.checkBoxScreenshotLabel.AutoSize = true;
            this.checkBoxScreenshotLabel.Location = new System.Drawing.Point(6, 133);
            this.checkBoxScreenshotLabel.Name = "checkBoxScreenshotLabel";
            this.checkBoxScreenshotLabel.Size = new System.Drawing.Size(193, 17);
            this.checkBoxScreenshotLabel.TabIndex = 0;
            this.checkBoxScreenshotLabel.TabStop = false;
            this.checkBoxScreenshotLabel.Text = "Apply this label to each screenshot:";
            this.checkBoxScreenshotLabel.UseVisualStyleBackColor = true;
            this.checkBoxScreenshotLabel.MouseHover += new System.EventHandler(this.checkBoxScreenshotLabel_MouseHover);
            // 
            // comboBoxScreenshotLabel
            // 
            this.comboBoxScreenshotLabel.FormattingEnabled = true;
            this.comboBoxScreenshotLabel.Location = new System.Drawing.Point(6, 151);
            this.comboBoxScreenshotLabel.MaxDropDownItems = 10;
            this.comboBoxScreenshotLabel.MaxLength = 500;
            this.comboBoxScreenshotLabel.Name = "comboBoxScreenshotLabel";
            this.comboBoxScreenshotLabel.Size = new System.Drawing.Size(205, 21);
            this.comboBoxScreenshotLabel.TabIndex = 0;
            this.comboBoxScreenshotLabel.TabStop = false;
            this.comboBoxScreenshotLabel.SelectedIndexChanged += new System.EventHandler(this.ComboBoxScreenshotLabel_SelectedIndexChanged);
            // 
            // groupBoxCaptureDelay
            // 
            this.groupBoxCaptureDelay.Controls.Add(this.labelLimit);
            this.groupBoxCaptureDelay.Controls.Add(this.checkBoxInitialScreenshot);
            this.groupBoxCaptureDelay.Controls.Add(this.numericUpDownCaptureLimit);
            this.groupBoxCaptureDelay.Controls.Add(this.checkBoxCaptureLimit);
            this.groupBoxCaptureDelay.Controls.Add(this.labelMillisecondsInterval);
            this.groupBoxCaptureDelay.Controls.Add(this.numericUpDownMillisecondsInterval);
            this.groupBoxCaptureDelay.Controls.Add(this.labelSecondsInterval);
            this.groupBoxCaptureDelay.Controls.Add(this.labelMinutesInterval);
            this.groupBoxCaptureDelay.Controls.Add(this.labelHoursInterval);
            this.groupBoxCaptureDelay.Controls.Add(this.numericUpDownSecondsInterval);
            this.groupBoxCaptureDelay.Controls.Add(this.numericUpDownMinutesInterval);
            this.groupBoxCaptureDelay.Controls.Add(this.numericUpDownHoursInterval);
            this.groupBoxCaptureDelay.Location = new System.Drawing.Point(6, 5);
            this.groupBoxCaptureDelay.Name = "groupBoxCaptureDelay";
            this.groupBoxCaptureDelay.Size = new System.Drawing.Size(205, 122);
            this.groupBoxCaptureDelay.TabIndex = 0;
            this.groupBoxCaptureDelay.TabStop = false;
            this.groupBoxCaptureDelay.Text = "Interval";
            // 
            // labelLimit
            // 
            this.labelLimit.AutoSize = true;
            this.labelLimit.Location = new System.Drawing.Point(171, 47);
            this.labelLimit.Name = "labelLimit";
            this.labelLimit.Size = new System.Drawing.Size(24, 13);
            this.labelLimit.TabIndex = 26;
            this.labelLimit.Text = "limit";
            // 
            // checkBoxInitialScreenshot
            // 
            this.checkBoxInitialScreenshot.AutoSize = true;
            this.checkBoxInitialScreenshot.Location = new System.Drawing.Point(110, 20);
            this.checkBoxInitialScreenshot.Name = "checkBoxInitialScreenshot";
            this.checkBoxInitialScreenshot.Size = new System.Drawing.Size(90, 17);
            this.checkBoxInitialScreenshot.TabIndex = 0;
            this.checkBoxInitialScreenshot.TabStop = false;
            this.checkBoxInitialScreenshot.Text = "Initial Capture";
            this.checkBoxInitialScreenshot.UseVisualStyleBackColor = true;
            this.checkBoxInitialScreenshot.Click += new System.EventHandler(this.SaveSettings);
            this.checkBoxInitialScreenshot.Leave += new System.EventHandler(this.SaveSettings);
            this.checkBoxInitialScreenshot.MouseHover += new System.EventHandler(this.checkBoxInitialScreenshot_MouseHover);
            // 
            // numericUpDownCaptureLimit
            // 
            this.numericUpDownCaptureLimit.Location = new System.Drawing.Point(127, 45);
            this.numericUpDownCaptureLimit.Maximum = new decimal(new int[] {
            9999,
            0,
            0,
            0});
            this.numericUpDownCaptureLimit.Name = "numericUpDownCaptureLimit";
            this.numericUpDownCaptureLimit.Size = new System.Drawing.Size(42, 20);
            this.numericUpDownCaptureLimit.TabIndex = 0;
            this.numericUpDownCaptureLimit.TabStop = false;
            this.numericUpDownCaptureLimit.Leave += new System.EventHandler(this.SaveSettings);
            // 
            // checkBoxCaptureLimit
            // 
            this.checkBoxCaptureLimit.AutoSize = true;
            this.checkBoxCaptureLimit.Location = new System.Drawing.Point(110, 47);
            this.checkBoxCaptureLimit.Name = "checkBoxCaptureLimit";
            this.checkBoxCaptureLimit.Size = new System.Drawing.Size(15, 14);
            this.checkBoxCaptureLimit.TabIndex = 0;
            this.checkBoxCaptureLimit.TabStop = false;
            this.checkBoxCaptureLimit.UseVisualStyleBackColor = true;
            this.checkBoxCaptureLimit.CheckedChanged += new System.EventHandler(this.CheckedChanged_checkBoxCaptureLimit);
            this.checkBoxCaptureLimit.Click += new System.EventHandler(this.SaveSettings);
            this.checkBoxCaptureLimit.Leave += new System.EventHandler(this.SaveSettings);
            this.checkBoxCaptureLimit.MouseHover += new System.EventHandler(this.checkBoxCaptureLimit_MouseHover);
            // 
            // labelMillisecondsInterval
            // 
            this.labelMillisecondsInterval.AutoSize = true;
            this.labelMillisecondsInterval.Location = new System.Drawing.Point(54, 99);
            this.labelMillisecondsInterval.Name = "labelMillisecondsInterval";
            this.labelMillisecondsInterval.Size = new System.Drawing.Size(63, 13);
            this.labelMillisecondsInterval.TabIndex = 0;
            this.labelMillisecondsInterval.Text = "milliseconds";
            // 
            // numericUpDownMillisecondsInterval
            // 
            this.numericUpDownMillisecondsInterval.Location = new System.Drawing.Point(6, 97);
            this.numericUpDownMillisecondsInterval.Maximum = new decimal(new int[] {
            999,
            0,
            0,
            0});
            this.numericUpDownMillisecondsInterval.Name = "numericUpDownMillisecondsInterval";
            this.numericUpDownMillisecondsInterval.Size = new System.Drawing.Size(42, 20);
            this.numericUpDownMillisecondsInterval.TabIndex = 0;
            this.numericUpDownMillisecondsInterval.TabStop = false;
            this.numericUpDownMillisecondsInterval.Leave += new System.EventHandler(this.SaveSettings);
            // 
            // labelSecondsInterval
            // 
            this.labelSecondsInterval.AutoSize = true;
            this.labelSecondsInterval.Location = new System.Drawing.Point(54, 73);
            this.labelSecondsInterval.Name = "labelSecondsInterval";
            this.labelSecondsInterval.Size = new System.Drawing.Size(47, 13);
            this.labelSecondsInterval.TabIndex = 0;
            this.labelSecondsInterval.Text = "seconds";
            // 
            // labelMinutesInterval
            // 
            this.labelMinutesInterval.AutoSize = true;
            this.labelMinutesInterval.Location = new System.Drawing.Point(54, 47);
            this.labelMinutesInterval.Name = "labelMinutesInterval";
            this.labelMinutesInterval.Size = new System.Drawing.Size(43, 13);
            this.labelMinutesInterval.TabIndex = 0;
            this.labelMinutesInterval.Text = "minutes";
            // 
            // labelHoursInterval
            // 
            this.labelHoursInterval.AutoSize = true;
            this.labelHoursInterval.Location = new System.Drawing.Point(54, 21);
            this.labelHoursInterval.Name = "labelHoursInterval";
            this.labelHoursInterval.Size = new System.Drawing.Size(33, 13);
            this.labelHoursInterval.TabIndex = 0;
            this.labelHoursInterval.Text = "hours";
            // 
            // numericUpDownSecondsInterval
            // 
            this.numericUpDownSecondsInterval.Location = new System.Drawing.Point(6, 71);
            this.numericUpDownSecondsInterval.Maximum = new decimal(new int[] {
            59,
            0,
            0,
            0});
            this.numericUpDownSecondsInterval.Name = "numericUpDownSecondsInterval";
            this.numericUpDownSecondsInterval.Size = new System.Drawing.Size(42, 20);
            this.numericUpDownSecondsInterval.TabIndex = 0;
            this.numericUpDownSecondsInterval.TabStop = false;
            this.numericUpDownSecondsInterval.Leave += new System.EventHandler(this.SaveSettings);
            // 
            // numericUpDownMinutesInterval
            // 
            this.numericUpDownMinutesInterval.Location = new System.Drawing.Point(6, 45);
            this.numericUpDownMinutesInterval.Maximum = new decimal(new int[] {
            59,
            0,
            0,
            0});
            this.numericUpDownMinutesInterval.Name = "numericUpDownMinutesInterval";
            this.numericUpDownMinutesInterval.Size = new System.Drawing.Size(42, 20);
            this.numericUpDownMinutesInterval.TabIndex = 0;
            this.numericUpDownMinutesInterval.TabStop = false;
            this.numericUpDownMinutesInterval.Leave += new System.EventHandler(this.SaveSettings);
            // 
            // numericUpDownHoursInterval
            // 
            this.numericUpDownHoursInterval.Location = new System.Drawing.Point(6, 19);
            this.numericUpDownHoursInterval.Maximum = new decimal(new int[] {
            23,
            0,
            0,
            0});
            this.numericUpDownHoursInterval.Name = "numericUpDownHoursInterval";
            this.numericUpDownHoursInterval.Size = new System.Drawing.Size(42, 20);
            this.numericUpDownHoursInterval.TabIndex = 0;
            this.numericUpDownHoursInterval.TabStop = false;
            this.numericUpDownHoursInterval.Leave += new System.EventHandler(this.SaveSettings);
            // 
            // tabPageScreenshots
            // 
            this.tabPageScreenshots.AutoScroll = true;
            this.tabPageScreenshots.Controls.Add(this.listBoxScreenshots);
            this.tabPageScreenshots.Location = new System.Drawing.Point(4, 22);
            this.tabPageScreenshots.Name = "tabPageScreenshots";
            this.tabPageScreenshots.Padding = new System.Windows.Forms.Padding(3);
            this.tabPageScreenshots.Size = new System.Drawing.Size(241, 381);
            this.tabPageScreenshots.TabIndex = 1;
            this.tabPageScreenshots.Text = "Screenshots";
            this.tabPageScreenshots.UseVisualStyleBackColor = true;
            // 
            // tabPageScreens
            // 
            this.tabPageScreens.AutoScroll = true;
            this.tabPageScreens.Location = new System.Drawing.Point(4, 22);
            this.tabPageScreens.Name = "tabPageScreens";
            this.tabPageScreens.Size = new System.Drawing.Size(241, 381);
            this.tabPageScreens.TabIndex = 5;
            this.tabPageScreens.Text = "Screens";
            this.tabPageScreens.UseVisualStyleBackColor = true;
            // 
            // tabPageRegions
            // 
            this.tabPageRegions.AutoScroll = true;
            this.tabPageRegions.Location = new System.Drawing.Point(4, 22);
            this.tabPageRegions.Name = "tabPageRegions";
            this.tabPageRegions.Size = new System.Drawing.Size(241, 381);
            this.tabPageRegions.TabIndex = 4;
            this.tabPageRegions.Text = "Regions";
            this.tabPageRegions.UseVisualStyleBackColor = true;
            // 
            // tabPageEditors
            // 
            this.tabPageEditors.AutoScroll = true;
            this.tabPageEditors.Location = new System.Drawing.Point(4, 22);
            this.tabPageEditors.Name = "tabPageEditors";
            this.tabPageEditors.Padding = new System.Windows.Forms.Padding(3);
            this.tabPageEditors.Size = new System.Drawing.Size(241, 381);
            this.tabPageEditors.TabIndex = 2;
            this.tabPageEditors.Text = "Editors";
            this.tabPageEditors.UseVisualStyleBackColor = true;
            // 
            // tabPageSchedules
            // 
            this.tabPageSchedules.Location = new System.Drawing.Point(4, 22);
            this.tabPageSchedules.Name = "tabPageSchedules";
            this.tabPageSchedules.Size = new System.Drawing.Size(241, 381);
            this.tabPageSchedules.TabIndex = 8;
            this.tabPageSchedules.Text = "Schedules";
            this.tabPageSchedules.UseVisualStyleBackColor = true;
            // 
            // tabPageTags
            // 
            this.tabPageTags.AutoScroll = true;
            this.tabPageTags.Location = new System.Drawing.Point(4, 22);
            this.tabPageTags.Name = "tabPageTags";
            this.tabPageTags.Size = new System.Drawing.Size(241, 381);
            this.tabPageTags.TabIndex = 7;
            this.tabPageTags.Text = "Tags";
            this.tabPageTags.UseVisualStyleBackColor = true;
            // 
            // tabPageTriggers
            // 
            this.tabPageTriggers.AutoScroll = true;
            this.tabPageTriggers.Location = new System.Drawing.Point(4, 22);
            this.tabPageTriggers.Name = "tabPageTriggers";
            this.tabPageTriggers.Padding = new System.Windows.Forms.Padding(3);
            this.tabPageTriggers.Size = new System.Drawing.Size(241, 381);
            this.tabPageTriggers.TabIndex = 3;
            this.tabPageTriggers.Text = "Triggers";
            this.tabPageTriggers.UseVisualStyleBackColor = true;
            // 
            // timerScheduledCapture
            // 
            this.timerScheduledCapture.Interval = 1000;
            this.timerScheduledCapture.Tick += new System.EventHandler(this.timerScheduledCapture_Tick);
            // 
            // timerScreenCapture
            // 
            this.timerScreenCapture.Tick += new System.EventHandler(this.timerScreenCapture_Tick);
            // 
            // comboBoxFilterValue
            // 
            this.comboBoxFilterValue.DropDownHeight = 300;
            this.comboBoxFilterValue.DropDownStyle = System.Windows.Forms.ComboBoxStyle.DropDownList;
            this.comboBoxFilterValue.DropDownWidth = 700;
            this.comboBoxFilterValue.Enabled = false;
            this.comboBoxFilterValue.FormattingEnabled = true;
            this.comboBoxFilterValue.IntegralHeight = false;
            this.comboBoxFilterValue.Location = new System.Drawing.Point(133, 30);
            this.comboBoxFilterValue.Name = "comboBoxFilterValue";
            this.comboBoxFilterValue.Size = new System.Drawing.Size(88, 21);
            this.comboBoxFilterValue.TabIndex = 0;
            this.comboBoxFilterValue.TabStop = false;
            this.comboBoxFilterValue.SelectedIndexChanged += new System.EventHandler(this.comboBoxFilterValue_SelectedIndexChanged);
            this.comboBoxFilterValue.MouseHover += new System.EventHandler(this.comboBoxFilterValue_MouseHover);
            // 
            // labelFilter
            // 
            this.labelFilter.AutoSize = true;
            this.labelFilter.Location = new System.Drawing.Point(1, 33);
            this.labelFilter.Name = "labelFilter";
            this.labelFilter.Size = new System.Drawing.Size(32, 13);
            this.labelFilter.TabIndex = 0;
            this.labelFilter.Text = "Filter:";
            // 
            // buttonRefreshFilterValues
            // 
            this.buttonRefreshFilterValues.BackColor = System.Drawing.Color.Transparent;
            this.buttonRefreshFilterValues.Enabled = false;
            this.buttonRefreshFilterValues.FlatStyle = System.Windows.Forms.FlatStyle.Flat;
            this.buttonRefreshFilterValues.ForeColor = System.Drawing.Color.Transparent;
            this.buttonRefreshFilterValues.Image = global::AutoScreenCapture.Properties.Resources.refresh;
            this.buttonRefreshFilterValues.Location = new System.Drawing.Point(227, 30);
            this.buttonRefreshFilterValues.Name = "buttonRefreshFilterValues";
            this.buttonRefreshFilterValues.Size = new System.Drawing.Size(21, 21);
            this.buttonRefreshFilterValues.TabIndex = 0;
            this.buttonRefreshFilterValues.TabStop = false;
            this.buttonRefreshFilterValues.UseVisualStyleBackColor = false;
            this.buttonRefreshFilterValues.Click += new System.EventHandler(this.buttonRefreshFilterValues_Click);
            this.buttonRefreshFilterValues.MouseHover += new System.EventHandler(this.buttonRefreshFilterValues_MouseHover);
            // 
            // comboBoxFilterType
            // 
            this.comboBoxFilterType.DropDownHeight = 100;
            this.comboBoxFilterType.DropDownStyle = System.Windows.Forms.ComboBoxStyle.DropDownList;
            this.comboBoxFilterType.DropDownWidth = 100;
            this.comboBoxFilterType.FormattingEnabled = true;
            this.comboBoxFilterType.IntegralHeight = false;
            this.comboBoxFilterType.Items.AddRange(new object[] {
            "",
            "Image Format",
            "Label",
            "Process Name",
            "Window Title"});
            this.comboBoxFilterType.Location = new System.Drawing.Point(39, 30);
            this.comboBoxFilterType.Name = "comboBoxFilterType";
            this.comboBoxFilterType.Size = new System.Drawing.Size(88, 21);
            this.comboBoxFilterType.TabIndex = 0;
            this.comboBoxFilterType.TabStop = false;
            this.comboBoxFilterType.SelectedIndexChanged += new System.EventHandler(this.comboBoxFilterType_SelectedIndexChanged);
            this.comboBoxFilterType.MouseHover += new System.EventHandler(this.comboBoxFilterType_MouseHover);
            // 
            // timerPerformMaintenance
            // 
            this.timerPerformMaintenance.Enabled = true;
            this.timerPerformMaintenance.Interval = 300000;
            this.timerPerformMaintenance.Tick += new System.EventHandler(this.timerPerformMaintenance_Tick);
            // 
            // labelHelp
            // 
            this.labelHelp.Anchor = ((System.Windows.Forms.AnchorStyles)(((System.Windows.Forms.AnchorStyles.Top | System.Windows.Forms.AnchorStyles.Left) 
            | System.Windows.Forms.AnchorStyles.Right)));
            this.labelHelp.AutoEllipsis = true;
            this.labelHelp.BackColor = System.Drawing.Color.LightYellow;
            this.labelHelp.FlatStyle = System.Windows.Forms.FlatStyle.Flat;
            this.labelHelp.Image = global::AutoScreenCapture.Properties.Resources.about;
            this.labelHelp.ImageAlign = System.Drawing.ContentAlignment.MiddleLeft;
            this.labelHelp.Location = new System.Drawing.Point(2, 4);
            this.labelHelp.Name = "labelHelp";
            this.labelHelp.Size = new System.Drawing.Size(1036, 17);
            this.labelHelp.TabIndex = 0;
            this.labelHelp.TextAlign = System.Drawing.ContentAlignment.MiddleLeft;
            this.labelHelp.Click += new System.EventHandler(this.labelHelp_Click);
            // 
            // timerShowNextHelpTip
            // 
            this.timerShowNextHelpTip.Enabled = true;
            this.timerShowNextHelpTip.Interval = 20000;
            this.timerShowNextHelpTip.Tick += new System.EventHandler(this.timerShowNextHelpTip_Tick);
            // 
            // FormMain
            // 
            this.AutoScaleDimensions = new System.Drawing.SizeF(6F, 13F);
            this.AutoScaleMode = System.Windows.Forms.AutoScaleMode.Font;
            this.ClientSize = new System.Drawing.Size(1040, 655);
            this.Controls.Add(this.labelHelp);
            this.Controls.Add(this.comboBoxFilterType);
            this.Controls.Add(this.buttonRefreshFilterValues);
            this.Controls.Add(this.labelFilter);
            this.Controls.Add(this.comboBoxFilterValue);
            this.Controls.Add(this.tabControlModules);
            this.Controls.Add(this.tabControlViews);
            this.Controls.Add(this.statusStrip);
            this.Controls.Add(this.monthCalendar);
            this.Icon = ((System.Drawing.Icon)(resources.GetObject("$this.Icon")));
            this.MinimumSize = new System.Drawing.Size(1056, 694);
            this.Name = "FormMain";
            this.Opacity = 0D;
            this.ShowInTaskbar = false;
            this.SizeGripStyle = System.Windows.Forms.SizeGripStyle.Show;
            this.FormClosing += new System.Windows.Forms.FormClosingEventHandler(this.FormViewer_FormClosing);
            this.Load += new System.EventHandler(this.FormMain_Load);
            this.statusStrip.ResumeLayout(false);
            this.statusStrip.PerformLayout();
            this.contextMenuStripSystemTrayIcon.ResumeLayout(false);
            this.tabControlModules.ResumeLayout(false);
            this.tabPageSetup.ResumeLayout(false);
            this.tabPageSetup.PerformLayout();
            this.groupBoxApplicationFocus.ResumeLayout(false);
            this.groupBoxApplicationFocus.PerformLayout();
            ((System.ComponentModel.ISupportInitialize)(this.numericUpDownApplicationFocusDelayAfter)).EndInit();
            ((System.ComponentModel.ISupportInitialize)(this.numericUpDownApplicationFocusDelayBefore)).EndInit();
            this.groupBoxRegionSelectAutoSave.ResumeLayout(false);
            this.groupBoxRegionSelectAutoSave.PerformLayout();
            this.groupBoxActiveWindowTitle.ResumeLayout(false);
            this.groupBoxActiveWindowTitle.PerformLayout();
            this.groupBoxSecurity.ResumeLayout(false);
            this.groupBoxSecurity.PerformLayout();
            this.groupBoxCaptureDelay.ResumeLayout(false);
            this.groupBoxCaptureDelay.PerformLayout();
            ((System.ComponentModel.ISupportInitialize)(this.numericUpDownCaptureLimit)).EndInit();
            ((System.ComponentModel.ISupportInitialize)(this.numericUpDownMillisecondsInterval)).EndInit();
            ((System.ComponentModel.ISupportInitialize)(this.numericUpDownSecondsInterval)).EndInit();
            ((System.ComponentModel.ISupportInitialize)(this.numericUpDownMinutesInterval)).EndInit();
            ((System.ComponentModel.ISupportInitialize)(this.numericUpDownHoursInterval)).EndInit();
            this.tabPageScreenshots.ResumeLayout(false);
<<<<<<< HEAD
=======
            this.tabPageScreenshots.PerformLayout();
            ((System.ComponentModel.ISupportInitialize)(this.numericUpDownKeepScreenshotsForDays)).EndInit();
>>>>>>> ab565a16
            this.ResumeLayout(false);
            this.PerformLayout();

        }

        #endregion

        private System.Windows.Forms.MonthCalendar monthCalendar;
        private System.Windows.Forms.StatusStrip statusStrip;
        private System.Windows.Forms.TabControl tabControlViews;
        private System.Windows.Forms.ListBox listBoxScreenshots;
        private System.Windows.Forms.NotifyIcon notifyIcon;
        private System.Windows.Forms.ContextMenuStrip contextMenuStripSystemTrayIcon;
        private System.Windows.Forms.ToolStripMenuItem toolStripMenuItemStartScreenCapture;
        private System.Windows.Forms.ToolStripMenuItem toolStripMenuItemStopScreenCapture;
        private System.Windows.Forms.ToolStripMenuItem toolStripMenuItemExit;
        private System.Windows.Forms.ContextMenuStrip contextMenuStripScreenshot;
        private System.Windows.Forms.ToolStripMenuItem toolStripMenuItemShowHideInterface;
        private System.Windows.Forms.ToolStripSeparator toolStripSeparatorInterface;
        private System.Windows.Forms.ToolStripSeparator toolStripSeparatorCaptureNow;
        private System.Windows.Forms.TabControl tabControlModules;
        private System.Windows.Forms.TabPage tabPageSetup;
        private System.Windows.Forms.TabPage tabPageScreenshots;
        private System.Windows.Forms.GroupBox groupBoxCaptureDelay;
        private System.Windows.Forms.Label labelMillisecondsInterval;
        private System.Windows.Forms.NumericUpDown numericUpDownMillisecondsInterval;
        private System.Windows.Forms.Label labelSecondsInterval;
        private System.Windows.Forms.Label labelMinutesInterval;
        private System.Windows.Forms.Label labelHoursInterval;
        private System.Windows.Forms.NumericUpDown numericUpDownSecondsInterval;
        private System.Windows.Forms.NumericUpDown numericUpDownMinutesInterval;
        private System.Windows.Forms.NumericUpDown numericUpDownHoursInterval;
        private System.Windows.Forms.CheckBox checkBoxCaptureLimit;
        private System.Windows.Forms.CheckBox checkBoxInitialScreenshot;
        private System.Windows.Forms.NumericUpDown numericUpDownCaptureLimit;
        private System.Windows.Forms.Label labelLimit;
        private System.Windows.Forms.Timer timerScheduledCapture;
        private System.Windows.Forms.ToolStripMenuItem toolStripMenuItemAbout;
        private System.Windows.Forms.ToolStripSeparator toolStripSeparatorAbout;
        private System.Windows.Forms.Timer timerScreenCapture;
        private System.Windows.Forms.TabPage tabPageEditors;
        private System.Windows.Forms.TabPage tabPageTriggers;
        private System.Windows.Forms.TabPage tabPageRegions;
        private System.Windows.Forms.TabPage tabPageScreens;
        private System.Windows.Forms.TabPage tabPageTags;
        private System.Windows.Forms.ToolStripSplitButton toolStripSplitButtonStartScreenCapture;
        private System.Windows.Forms.ToolStripSplitButton toolStripSplitButtonStopScreenCapture;
        private ComboBox comboBoxFilterValue;
        private Label labelFilter;
        private Button buttonRefreshFilterValues;
        private ComboBox comboBoxFilterType;
        private Timer timerPerformMaintenance;
        private ComboBox comboBoxScreenshotLabel;
        private CheckBox checkBoxScreenshotLabel;
        private ToolStripMenuItem toolStripMenuItemApplyLabel;
        private ToolStripSeparator toolStripSeparatorApplyLabel;
        private GroupBox groupBoxSecurity;
        private Label labelPasswordDescription;
        private Button buttonSetPassphrase;
        private TextBox textBoxPassphrase;
        private ToolStripStatusLabel toolStripInfo;
        private TabPage tabPageSchedules;
        private ToolStripMenuItem toolStripMenuItemCaptureNowEdit;
        private ToolStripMenuItem toolStripMenuItemCaptureNowArchive;
        private Label labelHelp;
        private ToolStripSplitButton toolStripSplitButtonKeyboardShortcuts;
        private Timer timerShowNextHelpTip;
        private ToolStripSplitButton toolStripSplitButtonHelp;
        private GroupBox groupBoxActiveWindowTitle;
        private TextBox textBoxActiveWindowTitle;
        private CheckBox checkBoxActiveWindowTitle;
        private ToolStripMenuItem toolStripMenuItemRegionSelectClipboard;
        private GroupBox groupBoxRegionSelectAutoSave;
        private Label labelAutoSaveMacro;
        private Label labelAutoSaveFolder;
        private TextBox textBoxAutoSaveMacro;
        private TextBox textBoxAutoSaveFolder;
        private Button buttonBrowseFolder;
        private ToolStripMenuItem toolStripMenuItemRegionSelectAutoSave;
        private ToolStripMenuItem toolStripMenuItemRegionSelectEdit;
        private ToolStripSeparator toolStripSeparatorRegionSelect;
        private ToolStripMenuItem toolStripMenuItemScreenCaptureStatus;
        private ToolStripSeparator toolStripSeparatorTools;
        private GroupBox groupBoxApplicationFocus;
        private ComboBox comboBoxProcessList;
        private Button buttonApplicationFocusTest;
        private Button buttonApplicationFocusRefresh;
        private ToolStripSeparator toolStripSeparatorScreenCapture;
        private Label labelApplicationFocusDelayAfter;
        private Label labelApplicationFocusDelayBefore;
        private NumericUpDown numericUpDownApplicationFocusDelayAfter;
        private NumericUpDown numericUpDownApplicationFocusDelayBefore;
<<<<<<< HEAD
        private ToolStripMenuItem toolStripMenuItemEmailSettings;
        private ToolStripMenuItem toolStripMenuItemFileTransferSettings;
        private ToolStripSplitButton toolStripSplitButtonSaveSettings;
        private ToolStripMenuItem toolStripMenuItemAdd;
        private ToolStripMenuItem toolStripMenuItemAddScreen;
        private ToolStripMenuItem toolStripMenuItemAddRegion;
        private ToolStripMenuItem toolStripMenuItemAddEditor;
        private ToolStripMenuItem toolStripMenuItemAddSchedule;
        private ToolStripMenuItem toolStripMenuItemAddTag;
        private ToolStripMenuItem toolStripMenuItemAddTrigger;
        private ToolStripMenuItem toolStripMenuItemRegionSelect;
        private ToolStripMenuItem toolStripMenuItemSettings;
=======
        private RadioButton radioButtonRegularExpressionMatch;
        private RadioButton radioButtonCaseSensitiveMatch;
        private RadioButton radioButtonCaseInsensitiveMatch;
>>>>>>> ab565a16
    }
}<|MERGE_RESOLUTION|>--- conflicted
+++ resolved
@@ -149,10 +149,6 @@
             ((System.ComponentModel.ISupportInitialize)(this.numericUpDownMinutesInterval)).BeginInit();
             ((System.ComponentModel.ISupportInitialize)(this.numericUpDownHoursInterval)).BeginInit();
             this.tabPageScreenshots.SuspendLayout();
-<<<<<<< HEAD
-=======
-            ((System.ComponentModel.ISupportInitialize)(this.numericUpDownKeepScreenshotsForDays)).BeginInit();
->>>>>>> ab565a16
             this.SuspendLayout();
             // 
             // monthCalendar
@@ -605,10 +601,6 @@
             this.numericUpDownApplicationFocusDelayAfter.Size = new System.Drawing.Size(51, 20);
             this.numericUpDownApplicationFocusDelayAfter.TabIndex = 3;
             this.numericUpDownApplicationFocusDelayAfter.TabStop = false;
-<<<<<<< HEAD
-            this.numericUpDownApplicationFocusDelayAfter.Leave += new System.EventHandler(this.SaveSettings);
-=======
->>>>>>> ab565a16
             // 
             // numericUpDownApplicationFocusDelayBefore
             // 
@@ -622,10 +614,6 @@
             this.numericUpDownApplicationFocusDelayBefore.Size = new System.Drawing.Size(51, 20);
             this.numericUpDownApplicationFocusDelayBefore.TabIndex = 0;
             this.numericUpDownApplicationFocusDelayBefore.TabStop = false;
-<<<<<<< HEAD
-            this.numericUpDownApplicationFocusDelayBefore.Leave += new System.EventHandler(this.SaveSettings);
-=======
->>>>>>> ab565a16
             // 
             // labelApplicationFocusDelayAfter
             // 
@@ -801,6 +789,7 @@
             this.checkBoxActiveWindowTitle.TabStop = false;
             this.checkBoxActiveWindowTitle.Text = "Capture only if the title contains ...";
             this.checkBoxActiveWindowTitle.UseVisualStyleBackColor = true;
+            this.checkBoxActiveWindowTitle.CheckedChanged += new System.EventHandler(this.checkBoxActiveWindowTitle_CheckedChanged);
             // 
             // groupBoxSecurity
             // 
@@ -1252,11 +1241,6 @@
             ((System.ComponentModel.ISupportInitialize)(this.numericUpDownMinutesInterval)).EndInit();
             ((System.ComponentModel.ISupportInitialize)(this.numericUpDownHoursInterval)).EndInit();
             this.tabPageScreenshots.ResumeLayout(false);
-<<<<<<< HEAD
-=======
-            this.tabPageScreenshots.PerformLayout();
-            ((System.ComponentModel.ISupportInitialize)(this.numericUpDownKeepScreenshotsForDays)).EndInit();
->>>>>>> ab565a16
             this.ResumeLayout(false);
             this.PerformLayout();
 
@@ -1349,7 +1333,6 @@
         private Label labelApplicationFocusDelayBefore;
         private NumericUpDown numericUpDownApplicationFocusDelayAfter;
         private NumericUpDown numericUpDownApplicationFocusDelayBefore;
-<<<<<<< HEAD
         private ToolStripMenuItem toolStripMenuItemEmailSettings;
         private ToolStripMenuItem toolStripMenuItemFileTransferSettings;
         private ToolStripSplitButton toolStripSplitButtonSaveSettings;
@@ -1362,10 +1345,8 @@
         private ToolStripMenuItem toolStripMenuItemAddTrigger;
         private ToolStripMenuItem toolStripMenuItemRegionSelect;
         private ToolStripMenuItem toolStripMenuItemSettings;
-=======
         private RadioButton radioButtonRegularExpressionMatch;
         private RadioButton radioButtonCaseSensitiveMatch;
         private RadioButton radioButtonCaseInsensitiveMatch;
->>>>>>> ab565a16
     }
 }