--- conflicted
+++ resolved
@@ -41,14 +41,8 @@
 
             // Save screenshots.
             SaveScreenshots();
-<<<<<<< HEAD
 
             RunTriggersOfConditionType(TriggerConditionType.AfterScreenshotSaved);
-
-            // Refresh the calendar.
-            SearchDates();
-=======
->>>>>>> 1c30d14f
         }
 
         /// <summary>
