--- conflicted
+++ resolved
@@ -226,14 +226,8 @@
         {
             // Execute the chosen image editor. If the %filepath% argument happens to be included
             // then we'll use that argument as the screenshot file path when executing the image editor.
-<<<<<<< HEAD
-            if (editor != null && editor.Arguments != null && !string.IsNullOrEmpty(editor.Arguments) &&
-                (screenshot != null && !string.IsNullOrEmpty(screenshot.Path) &&
-                FileSystem.FileExists(editor.Application) && FileSystem.FileExists(screenshot.Path)))
-=======
             if (editor != null && (screenshot != null && !string.IsNullOrEmpty(screenshot.Path) &&
                 _fileSystem.FileExists(editor.Application) && _fileSystem.FileExists(screenshot.Path)))
->>>>>>> ed0477d1
             {
                 _log.WriteDebugMessage("Starting process for editor \"" + editor.Name + "\" ...");
                 _log.WriteDebugMessage("Application: " + editor.Application);
