﻿//-----------------------------------------------------------------------
// <copyright file="FormMain.cs" company="Gavin Kendall">
//     Copyright (c) 2020 Gavin Kendall
// </copyright>
// <author>Gavin Kendall</author>
// <summary>The main interface form for setting up sub-forms, showing the interface, hiding the interface, displaying dates in the calendar, and searching for screenshots.</summary>
//
// This program is free software: you can redistribute it and/or modify
// it under the terms of the GNU General Public License as published by
// the Free Software Foundation, either version 3 of the License, or
// (at your option) any later version.
//
// This program is distributed in the hope that it will be useful,
// but WITHOUT ANY WARRANTY; without even the implied warranty of
// MERCHANTABILITY or FITNESS FOR A PARTICULAR PURPOSE. See the
// GNU General Public License for more details.
//
// You should have received a copy of the GNU General Public License
// along with this program. If not, see <https://www.gnu.org/licenses/>.
//-----------------------------------------------------------------------
using System;
using System.ComponentModel;
using System.Windows.Forms;
using System.Collections.Generic;
using System.Drawing;
using Gavin.Kendall.SFTP;

namespace AutoScreenCapture
{
    /// <summary>
    /// The application's main window.
    /// </summary>
    public partial class FormMain : Form
    {
        // The "About Auto Screen Capture" form.
        private FormAbout _formAbout;

        // The "Auto Screen Capture - Help" form.
        private FormHelp _formHelp = new FormHelp();

        // The "Email Settings" form.
        private FormEmailSettings _formEmailSettings = new FormEmailSettings();

        // The "File Transfer Settings" form.
        private FormFileTransferSettings _formFileTransferSettings = new FormFileTransferSettings();

        // SFTP client.
        private SftpClient _sftpClient = null;

        // The various forms that are used for modules.
<<<<<<< HEAD
        private FormMacroTag _formMacroTag = new FormMacroTag();
        private FormRegion _formRegion = new FormRegion();
        private FormScreen _formScreen = new FormScreen();
        private FormEditor _formEditor = new FormEditor();
        private FormTrigger _formTrigger = new FormTrigger();
        private FormSchedule _formSchedule = new FormSchedule();
=======
        private FormTag _formTag;
        private FormRegion _formRegion;
        private FormScreen _formScreen;
        private FormEditor _formEditor;
        private FormTrigger _formTrigger;
        private FormSchedule _formSchedule;
>>>>>>> ed0477d1

        // Screeshot Properties
        private FormScreenshotMetadata _formScreenshotMetadata = new FormScreenshotMetadata();

        // The form to display when challenging the user for the passphrase in order to unlock the running screen capture session.
        private FormEnterPassphrase _formEnterPassphrase;

<<<<<<< HEAD
        // A small window is shown when the user selects "Screen Capture Status" from the system tray icon menu.
        private FormScreenCaptureStatus _formScreenCaptureStatus = new FormScreenCaptureStatus();
=======
        // A small window is shown when the user selects "Show Screen Capture Status" from the system tray icon menu.
        private FormScreenCaptureStatus _formScreenCaptureStatus;
>>>>>>> ed0477d1

        // The Dynamic Regex Validator tool.
        private FormDynamicRegexValidator _formDynamicRegexValidator = new FormDynamicRegexValidator();

        // Keyboard Shortcuts
        private HotKeyMap _hotKeyMap;
        private FormKeyboardShortcuts _formKeyboardShortcuts;
        private string _keyboardShortcutStartScreenCaptureKeyUserSetting;
        private string _keyboardShortcutStopScreenCaptureKeyUserSetting;
        private string _keyboardShortcutCaptureNowArchiveKeyUserSetting;
        private string _keyboardShortcutCaptureNowEditKeyUserSetting;
        private string _keyboardShortcutRegionSelectClipboardKeyUserSetting;
        private string _keyboardShortcutRegionSelectAutoSaveKeyUserSetting;
        private string _keyboardShortcutRegionSelectEditKeyUserSetting;

        private Log _log;
        private Config _config;
        private FileSystem _fileSystem;
        private Security _security;
        private Slideshow _slideShow;
        private DataConvert _dataConvert;
        private ScreenCapture _screenCapture;
        private MacroParser _macroParser;
        private ImageFormatCollection _imageFormatCollection;
        private ScreenshotCollection _screenshotCollection;

        /// <summary>
        /// Threads for background operations.
        /// </summary>
        private BackgroundWorker runScreenshotSearchThread = null;
        private BackgroundWorker runDateSearchThread = null;
        private BackgroundWorker runDeleteSlidesThread = null;
        private BackgroundWorker runFilterSearchThread = null;
        private BackgroundWorker runSaveScreenshotsThread = null;

        /// <summary>
        /// Delegates for the threads.
        /// </summary>
        private delegate void RunSlideSearchDelegate(DoWorkEventArgs e);
        private delegate void RunDateSearchDelegate(DoWorkEventArgs e);
        private delegate void RunTitleSearchDelegate(DoWorkEventArgs e);

        /// <summary>
        /// Default settings used by the command line parser.
        /// </summary>
        private const int CAPTURE_LIMIT_MIN = 0;
        private const int CAPTURE_LIMIT_MAX = 9999;

        /// <summary>
        /// Constructor for the main form.
        /// </summary>
        public FormMain(Config config, FileSystem fileSystem, Log log)
        {
            _config = config;
            _fileSystem = fileSystem;
            _log = log;

            if (Environment.OSVersion.Version.Major >= 6)
            {
                AutoScaleMode = AutoScaleMode.Dpi;
                Font = new Font(Font.Name, 8.25f * 96f / CreateGraphics().DpiX, Font.Style, Font.Unit, Font.GdiCharSet, Font.GdiVerticalFont);
            }

            InitializeComponent();

            _security = new Security();
            _slideShow = new Slideshow();
            _dataConvert = new DataConvert();

            RegisterKeyboardShortcuts();
            _hotKeyMap.KeyPressed += new EventHandler<KeyPressedEventArgs>(hotKey_KeyPressed);

            LoadSettings();

            Text = (string)_config.Settings.Application.GetByKey("Name", _config.Settings.ApplicationName).Value;

            // Get rid of the old "slides" directory that may still remain from an old version of the application.
            DeleteSlides();
        }

        /// <summary>
        /// When this form loads we'll need to delete slides and then search for dates and slides.
        /// </summary>
        /// <param name="sender"></param>
        /// <param name="e"></param>
        private void FormMain_Load(object sender, EventArgs e)
        {
            HelpMessage("Welcome to " +
                _config.Settings.Application.GetByKey("Name", _config.Settings.ApplicationName).Value + " " +
                _config.Settings.Application.GetByKey("Version", _config.Settings.ApplicationVersion).Value);

            // Start the scheduled capture timer.
            timerScheduledCapture.Interval = 1000;
            timerScheduledCapture.Enabled = true;
            timerScheduledCapture.Start();

            LoadHelpTips();

            ShowInfo();

            SearchFilterValues();
            SearchDates();
            SearchScreenshots();

            _log.WriteDebugMessage("Running triggers of condition type ApplicationStartup");
            RunTriggersOfConditionType(TriggerConditionType.ApplicationStartup);
        }

        /// <summary>
        /// When this form is closing we can either exit the application or just close this window.
        /// </summary>
        /// <param name="sender"></param>
        /// <param name="e"></param>
        private void FormViewer_FormClosing(object sender, FormClosingEventArgs e)
        {
            if (e.CloseReason == CloseReason.WindowsShutDown)
            {
                DisableStopCapture();
                EnableStartCapture();

                _screenCapture.Count = 0;
                _screenCapture.Running = false;

                HideSystemTrayIcon();

                _log.WriteDebugMessage("Hiding interface on forced application exit because Windows is shutting down");
                HideInterface();

<<<<<<< HEAD
                Log.WriteDebugMessage("Saving screenshots on forced application exit because Windows is shutting down");
                _screenshotCollection.SaveToXmlFile();
=======
                _log.WriteDebugMessage("Saving screenshots on forced application exit because Windows is shutting down");
                _screenshotCollection.SaveToXmlFile((int)numericUpDownKeepScreenshotsForDays.Value, _macroParser, _config);
>>>>>>> ed0477d1

                if (runDateSearchThread != null && runDateSearchThread.IsBusy)
                {
                    runDateSearchThread.CancelAsync();
                }

                if (runScreenshotSearchThread != null && runScreenshotSearchThread.IsBusy)
                {
                    runScreenshotSearchThread.CancelAsync();
                }

                _log.WriteMessage("Bye!");

                // Exit.
                Environment.Exit(0);
            }
            else
            {
                _log.WriteDebugMessage("Running triggers of condition type InterfaceClosing");
                RunTriggersOfConditionType(TriggerConditionType.InterfaceClosing);

                // If there isn't a Trigger for "InterfaceClosing" that performs an action
                // then make sure we cancel this event so that nothing happens. We want the user
                // to use a Trigger, and decide what they want to do, when closing the interface window.
                e.Cancel = true;
            }
        }

        /// <summary>
        /// Searches for dates. They should be in the format yyyy-mm-dd.
        /// </summary>
        private void SearchDates()
        {
            _log.WriteDebugMessage("Searching for dates");

            if (runDateSearchThread == null)
            {
                runDateSearchThread = new BackgroundWorker
                {
                    WorkerReportsProgress = false,
                    WorkerSupportsCancellation = true
                };

                runDateSearchThread.DoWork += new DoWorkEventHandler(DoWork_runDateSearchThread);
            }

            if (!runDateSearchThread.IsBusy)
            {
                runDateSearchThread.RunWorkerAsync();
            }

        }

        private void DeleteSlides()
        {
            _log.WriteDebugMessage("Deleting slides directory from old version of application (if needed)");

            if (runDeleteSlidesThread == null)
            {
                runDeleteSlidesThread = new BackgroundWorker
                {
                    WorkerReportsProgress = false,
                    WorkerSupportsCancellation = true
                };

                runDeleteSlidesThread.DoWork += new DoWorkEventHandler(DoWork_runDeleteSlidesThread);
            }

            if (!runDeleteSlidesThread.IsBusy)
            {
                runDeleteSlidesThread.RunWorkerAsync();
            }
        }

        /// <summary>
        /// This thread is responsible for figuring out what days screenshots were taken.
        /// </summary>
        /// <param name="e"></param>
        private void RunDateSearch(DoWorkEventArgs e)
        {
            if (monthCalendar.InvokeRequired)
            {
                monthCalendar.Invoke(new RunDateSearchDelegate(RunDateSearch), new object[] { e });
            }
            else
            {
                if (_screenshotCollection != null)
                {
                    List<string> dates = new List<string>();
                    dates = _screenshotCollection.GetDatesByFilter(comboBoxFilterType.Text, comboBoxFilterValue.Text);

                    DateTime[] boldedDates = new DateTime[dates.Count];

                    for (int i = 0; i < dates.Count; i++)
                    {
                        boldedDates.SetValue(ConvertDateStringToDateTime(dates[i].ToString()), i);
                    }

                    monthCalendar.BoldedDates = boldedDates;
                }
            }
        }

        /// <summary>
        /// This thread is responsible for deleting all the slides remaining from an old version of the application
        /// since we no longer use slides or support the Slideshow module going forward.
        /// </summary>
        /// <param name="e"></param>
        private void RunDeleteSlides(DoWorkEventArgs e)
        {
            _fileSystem.DeleteFilesInDirectory(_fileSystem.SlidesFolder);
        }

        /// <summary>
        /// Shows the interface.
        /// </summary>
        private void ShowInterface()
        {
            try
            {
                _log.WriteDebugMessage("Showing interface");

<<<<<<< HEAD
                if (!Visible && ScreenCapture.LockScreenCaptureSession && !_formEnterPassphrase.Visible)
=======
                if (_screenCapture.LockScreenCaptureSession && !_formEnterPassphrase.Visible)
>>>>>>> ed0477d1
                {
                    _log.WriteDebugMessage("Screen capture session is locked. Challenging user to enter correct passphrase to unlock");
                    _formEnterPassphrase.ShowDialog(this);
                }

                // This is intentional. Do not rewrite these statements as an if/else
                // because as soon as lockScreenCaptureSession is set to false we want
                // to continue with normal functionality.
                if (!_screenCapture.LockScreenCaptureSession)
                {
                    _config.Settings.User.GetByKey("Passphrase", _config.Settings.DefaultSettings.Passphrase).Value = string.Empty;
                    SaveSettings();

                    Opacity = 100;

                    SearchDates();
                    SearchScreenshots();

                    PopulateLabelList();

                    Show();

                    Visible = true;
                    ShowInTaskbar = true;

                    // If the window is mimimized then show it when the user wants to open the window.
                    if (WindowState == FormWindowState.Minimized)
                    {
                        WindowState = FormWindowState.Normal;
                    }

                    Focus();

<<<<<<< HEAD
                    bool firstRun = Convert.ToBoolean(Settings.User.GetByKey("FirstRun", DefaultSettings.FirstRun).Value);

                    if (firstRun)
                    {
                        _formHelp.Show();
                    }

                    Log.WriteDebugMessage("Running triggers of condition type InterfaceShowing");
=======
                    _log.WriteDebugMessage("Running triggers of condition type InterfaceShowing");
>>>>>>> ed0477d1
                    RunTriggersOfConditionType(TriggerConditionType.InterfaceShowing);
                }
            }
            catch (Exception ex)
            {
                _screenCapture.ApplicationError = true;
                _log.WriteExceptionMessage("FormMain::ShowInterface", ex);
            }
        }

        /// <summary>
        /// Hides the interface.
        /// </summary>
        private void HideInterface()
        {
            try
            {
                _log.WriteDebugMessage("Hiding interface");

                Opacity = 0;

                Hide();
                Visible = false;
                ShowInTaskbar = false;

<<<<<<< HEAD
                Log.WriteDebugMessage("Running triggers of condition type InterfaceHiding");
=======
                // Show a balloon tip (if necessary) when the interface is being hidden but the current screen capture session isn't running.
                if (notifyIcon.Visible && !_screenCapture.Running)
                {
                    SystemTrayBalloonMessage("The application is available in your system tray. To exit, right-click its system tray icon and select Exit");
                }

                _log.WriteDebugMessage("Running triggers of condition type InterfaceHiding");
>>>>>>> ed0477d1
                RunTriggersOfConditionType(TriggerConditionType.InterfaceHiding);
            }
            catch (Exception ex)
            {
                _screenCapture.ApplicationError = true;
                _log.WriteExceptionMessage("FormMain::HideInterface", ex);
            }
        }

        /// <summary>
        /// Runs the date search thread.
        /// </summary>
        /// <param name="sender"></param>
        /// <param name="e"></param>
        private void DoWork_runDateSearchThread(object sender, DoWorkEventArgs e)
        {
            RunDateSearch(e);
        }

        /// <summary>
        /// Runs the delete slides thread.
        /// </summary>
        /// <param name="sender"></param>
        /// <param name="e"></param>
        private void DoWork_runDeleteSlidesThread(object sender, DoWorkEventArgs e)
        {
            RunDeleteSlides(e);
        }

        /// <summary>
        /// Shows or hides the interface depending on if the interface is already visible or not.
        /// </summary>
        /// <param name="sender"></param>
        /// <param name="e"></param>
        private void toolStripMenuItemShowHideInterface_Click(object sender, EventArgs e)
        {
            if (Visible)
            {
                HideInterface();
            }
            else
            {
                ShowInterface();
            }
        }

        /// <summary>
        /// Hides the interface.
        /// </summary>
        /// <param name="sender"></param>
        /// <param name="e"></param>
        private void toolStripMenuItemHideInterface_Click(object sender, EventArgs e)
        {
            HideInterface();
        }

        /// <summary>
        /// Shows a small screen capture status window.
        /// </summary>
        /// <param name="sender"></param>
        /// <param name="e"></param>
        private void toolStripMenuItemScreenCaptureStatus_Click(object sender, EventArgs e)
        {
            if (!_formScreenCaptureStatus.Visible)
            {
                _formScreenCaptureStatus.Show();
            }
            else
            {
                _formScreenCaptureStatus.Focus();
                _formScreenCaptureStatus.BringToFront();
            }
        }

        /// <summary>
        /// Shows the Dynamic Regex Validator.
        /// </summary>
        /// <param name="sender"></param>
        /// <param name="e"></param>
        private void toolStripMenuItemDynamicRegexValidator_Click(object sender, EventArgs e)
        {
            if (!_formDynamicRegexValidator.Visible)
            {
                _formDynamicRegexValidator.Show();
            }
            else
            {
                _formDynamicRegexValidator.Focus();
                _formDynamicRegexValidator.BringToFront();
            }
        }

        /// <summary>
        /// Shows the "About" window.
        /// </summary>
        /// <param name="sender"></param>
        /// <param name="e"></param>
        private void toolStripMenuItemAbout_Click(object sender, EventArgs e)
        {
<<<<<<< HEAD
            if (!_formAbout.Visible)
            {
                _formAbout.Show();
            }
            else
            {
                _formAbout.Focus();
                _formAbout.BringToFront();
            }
=======
            _formAbout = new FormAbout();
            _formAbout.ShowDialog(this);
>>>>>>> ed0477d1
        }

        /// <summary>
        /// Shows the "Email Settings" window.
        /// </summary>
        /// <param name="sender"></param>
        /// <param name="e"></param>
        private void toolStripMenuItemEmailSettings_Click(object sender, EventArgs e)
        {
            ShowInterface();

            if (!_formEmailSettings.Visible)
            {
                _formEmailSettings.ShowDialog(this);
            }
            else
            {
                _formEmailSettings.Focus();
                _formEmailSettings.BringToFront();
            }

            if (_formEmailSettings.DialogResult == DialogResult.OK)
            {
                BuildViewTabPages();
            }
        }

        /// <summary>
        /// Shows the "File Transfer Settings" window.
        /// </summary>
        /// <param name="sender"></param>
        /// <param name="e"></param>
        private void toolStripMenuItemFileTransferSettings_Click(object sender, EventArgs e)
        {
            ShowInterface();

            if (!_formFileTransferSettings.Visible)
            {
                _formFileTransferSettings.ShowDialog(this);
            }
            else
            {
                _formFileTransferSettings.Focus();
                _formFileTransferSettings.BringToFront();
            }

            if (_formFileTransferSettings.DialogResult == DialogResult.OK)
            {
                BuildViewTabPages();
            }
        }

        private void checkBoxActiveWindowTitle_CheckedChanged(object sender, EventArgs e)
        {
            if (checkBoxActiveWindowTitle.Checked)
            {
                textBoxActiveWindowTitle.Enabled = true;
                radioButtonCaseSensitiveMatch.Enabled = true;
                radioButtonCaseInsensitiveMatch.Enabled = true;
                radioButtonRegularExpressionMatch.Enabled = true;
            }
            else
            {
                textBoxActiveWindowTitle.Enabled = false;
                radioButtonCaseSensitiveMatch.Enabled = false;
                radioButtonCaseInsensitiveMatch.Enabled = false;
                radioButtonRegularExpressionMatch.Enabled = false;
            }
        }

        private void buttonApplicationFocusTest_Click(object sender, EventArgs e)
        {
            SaveSettings();

            DoApplicationFocus();
        }

        private void buttonApplicationFocusRefresh_Click(object sender, EventArgs e)
        {
            SaveSettings();

            RefreshApplicationFocusList();
        }

        private void DoApplicationFocus()
        {
            int delayBefore = (int)numericUpDownApplicationFocusDelayBefore.Value;
            int delayAfter = (int)numericUpDownApplicationFocusDelayAfter.Value;

            if (delayBefore > 0)
            {
                System.Threading.Thread.Sleep(delayBefore);
            }

            _screenCapture.SetApplicationFocus(comboBoxProcessList.Text);

            if (delayAfter > 0)
            {
                System.Threading.Thread.Sleep(delayAfter);
            }
        }
    }
}<|MERGE_RESOLUTION|>--- conflicted
+++ resolved
@@ -48,21 +48,12 @@
         private SftpClient _sftpClient = null;
 
         // The various forms that are used for modules.
-<<<<<<< HEAD
-        private FormMacroTag _formMacroTag = new FormMacroTag();
-        private FormRegion _formRegion = new FormRegion();
-        private FormScreen _formScreen = new FormScreen();
-        private FormEditor _formEditor = new FormEditor();
-        private FormTrigger _formTrigger = new FormTrigger();
-        private FormSchedule _formSchedule = new FormSchedule();
-=======
         private FormTag _formTag;
         private FormRegion _formRegion;
         private FormScreen _formScreen;
         private FormEditor _formEditor;
         private FormTrigger _formTrigger;
         private FormSchedule _formSchedule;
->>>>>>> ed0477d1
 
         // Screeshot Properties
         private FormScreenshotMetadata _formScreenshotMetadata = new FormScreenshotMetadata();
@@ -70,13 +61,8 @@
         // The form to display when challenging the user for the passphrase in order to unlock the running screen capture session.
         private FormEnterPassphrase _formEnterPassphrase;
 
-<<<<<<< HEAD
-        // A small window is shown when the user selects "Screen Capture Status" from the system tray icon menu.
-        private FormScreenCaptureStatus _formScreenCaptureStatus = new FormScreenCaptureStatus();
-=======
         // A small window is shown when the user selects "Show Screen Capture Status" from the system tray icon menu.
         private FormScreenCaptureStatus _formScreenCaptureStatus;
->>>>>>> ed0477d1
 
         // The Dynamic Regex Validator tool.
         private FormDynamicRegexValidator _formDynamicRegexValidator = new FormDynamicRegexValidator();
@@ -205,13 +191,8 @@
                 _log.WriteDebugMessage("Hiding interface on forced application exit because Windows is shutting down");
                 HideInterface();
 
-<<<<<<< HEAD
-                Log.WriteDebugMessage("Saving screenshots on forced application exit because Windows is shutting down");
-                _screenshotCollection.SaveToXmlFile();
-=======
                 _log.WriteDebugMessage("Saving screenshots on forced application exit because Windows is shutting down");
                 _screenshotCollection.SaveToXmlFile((int)numericUpDownKeepScreenshotsForDays.Value, _macroParser, _config);
->>>>>>> ed0477d1
 
                 if (runDateSearchThread != null && runDateSearchThread.IsBusy)
                 {
@@ -334,11 +315,7 @@
             {
                 _log.WriteDebugMessage("Showing interface");
 
-<<<<<<< HEAD
-                if (!Visible && ScreenCapture.LockScreenCaptureSession && !_formEnterPassphrase.Visible)
-=======
                 if (_screenCapture.LockScreenCaptureSession && !_formEnterPassphrase.Visible)
->>>>>>> ed0477d1
                 {
                     _log.WriteDebugMessage("Screen capture session is locked. Challenging user to enter correct passphrase to unlock");
                     _formEnterPassphrase.ShowDialog(this);
@@ -372,7 +349,6 @@
 
                     Focus();
 
-<<<<<<< HEAD
                     bool firstRun = Convert.ToBoolean(Settings.User.GetByKey("FirstRun", DefaultSettings.FirstRun).Value);
 
                     if (firstRun)
@@ -381,9 +357,6 @@
                     }
 
                     Log.WriteDebugMessage("Running triggers of condition type InterfaceShowing");
-=======
-                    _log.WriteDebugMessage("Running triggers of condition type InterfaceShowing");
->>>>>>> ed0477d1
                     RunTriggersOfConditionType(TriggerConditionType.InterfaceShowing);
                 }
             }
@@ -409,17 +382,7 @@
                 Visible = false;
                 ShowInTaskbar = false;
 
-<<<<<<< HEAD
                 Log.WriteDebugMessage("Running triggers of condition type InterfaceHiding");
-=======
-                // Show a balloon tip (if necessary) when the interface is being hidden but the current screen capture session isn't running.
-                if (notifyIcon.Visible && !_screenCapture.Running)
-                {
-                    SystemTrayBalloonMessage("The application is available in your system tray. To exit, right-click its system tray icon and select Exit");
-                }
-
-                _log.WriteDebugMessage("Running triggers of condition type InterfaceHiding");
->>>>>>> ed0477d1
                 RunTriggersOfConditionType(TriggerConditionType.InterfaceHiding);
             }
             catch (Exception ex)
@@ -519,7 +482,6 @@
         /// <param name="e"></param>
         private void toolStripMenuItemAbout_Click(object sender, EventArgs e)
         {
-<<<<<<< HEAD
             if (!_formAbout.Visible)
             {
                 _formAbout.Show();
@@ -529,10 +491,6 @@
                 _formAbout.Focus();
                 _formAbout.BringToFront();
             }
-=======
-            _formAbout = new FormAbout();
-            _formAbout.ShowDialog(this);
->>>>>>> ed0477d1
         }
 
         /// <summary>
