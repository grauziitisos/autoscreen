﻿//-----------------------------------------------------------------------
// <copyright file="FormMain-Settings.cs" company="Gavin Kendall">
//     Copyright (c) 2020 Gavin Kendall
// </copyright>
// <author>Gavin Kendall</author>
// <summary>Methods for loading settings and saving settings.</summary>
//
// This program is free software: you can redistribute it and/or modify
// it under the terms of the GNU General Public License as published by
// the Free Software Foundation, either version 3 of the License, or
// (at your option) any later version.
//
// This program is distributed in the hope that it will be useful,
// but WITHOUT ANY WARRANTY; without even the implied warranty of
// MERCHANTABILITY or FITNESS FOR A PARTICULAR PURPOSE. See the
// GNU General Public License for more details.
//
// You should have received a copy of the GNU General Public License
// along with this program. If not, see <https://www.gnu.org/licenses/>.
//-----------------------------------------------------------------------
using System;
using System.Diagnostics;
using System.Windows.Forms;

namespace AutoScreenCapture
{
    public partial class FormMain : Form
    {
        /// <summary>
        /// Loads the user's saved settings.
        /// </summary>
        private void LoadSettings()
        {
            try
            {
                _macroParser = new MacroParser(_config.Settings);

                _log.WriteMessage("*** Welcome to " + _config.Settings.ApplicationName + " " + _config.Settings.ApplicationVersion + " (\"" + _config.Settings.ApplicationCodename + "\") ***");
                _log.WriteMessage("Starting application");
                _log.WriteMessage("At this point the application should be able to run normally");
                _log.WriteMessage("but it would be a good idea to check what we found in your autoscreen.conf file");
                _log.WriteMessage("Your autoscreen.conf file is \"" + _fileSystem.ConfigFile + "\"");
                _log.WriteMessage("The name and location of it can be changed with the -config command line argument:");
                _log.WriteMessage("autoscreen.exe -config=C:\\MyAutoScreenCapture.conf");
                _log.WriteMessage("Checking what we loaded from your autoscreen.conf file ...");
                _log.WriteMessage("ApplicationSettingsFile=" + _fileSystem.ApplicationSettingsFile);
                _log.WriteMessage("UserSettingsFile=" + _fileSystem.UserSettingsFile);
                _log.WriteMessage("DebugFolder=" + _fileSystem.DebugFolder);
                _log.WriteMessage("LogsFolder=" + _fileSystem.LogsFolder);
                _log.WriteMessage("CommandFile=" + _fileSystem.CommandFile);
                _log.WriteMessage("ScreenshotsFolder=" + _fileSystem.ScreenshotsFolder);
                _log.WriteMessage("ScreenshotsFile=" + _fileSystem.ScreenshotsFile);
                _log.WriteMessage("TriggersFile=" + _fileSystem.TriggersFile);
                _log.WriteMessage("ScreensFile=" + _fileSystem.ScreensFile);
                _log.WriteMessage("RegionsFile=" + _fileSystem.RegionsFile);
                _log.WriteMessage("EditorsFile=" + _fileSystem.EditorsFile);
                _log.WriteMessage("TagsFile = " + _fileSystem.TagsFile);

                _log.WriteMessage("It looks like I successfully parsed your \"" + _fileSystem.ConfigFile + "\" file.");

                _log.WriteDebugMessage("Initializing screen capture");
                _screenCapture = new ScreenCapture(_config, _macroParser, _fileSystem, _log);

<<<<<<< HEAD
                _log.WriteMessage("Initializing forms");
                _formAbout = new FormAbout();
                _formHelp = new FormHelp();
                _formMacroTag = new FormMacroTag(_macroParser);
=======
                _log.WriteDebugMessage("Initializing forms");
                _formTag = new FormTag(_macroParser);
>>>>>>> b08b7144
                _formRegion = new FormRegion(_screenCapture, _macroParser, _fileSystem, _log);
                _formScreen = new FormScreen(_screenCapture, _macroParser, _fileSystem, _log);
                _formEditor = new FormEditor(_config, _fileSystem, _log);
                _formEmailSettings = new FormEmailSettings(_config, _fileSystem, _log);
                _formFileTransferSettings = new FormFileTransferSettings(_config, _fileSystem, _log);
                _formSchedule = new FormSchedule();
                _formTrigger = new FormTrigger(_fileSystem);
                _formEnterPassphrase = new FormEnterPassphrase(_screenCapture, _config, _log);
                _formScreenCaptureStatus = new FormScreenCaptureStatus();

                _log.WriteDebugMessage("Initializing image format collection");
                _imageFormatCollection = new ImageFormatCollection();

                _log.WriteDebugMessage("Initializing editor collection");
                
                if (!_formEditor.EditorCollection.LoadXmlFileAndAddEditors(_config, _fileSystem, _log))
                {
                    _screenCapture.ApplicationError = true;
                }

                _log.WriteDebugMessage("Number of editors loaded = " + _formEditor.EditorCollection.Count);

                _log.WriteDebugMessage("Initializing trigger collection");

                if (!_formTrigger.TriggerCollection.LoadXmlFileAndAddTriggers(_config, _fileSystem, _log))
                {
                    _screenCapture.ApplicationError = true;
                }

                _log.WriteDebugMessage("Number of triggers loaded = " + _formTrigger.TriggerCollection.Count);

                _log.WriteDebugMessage("Initializing region collection");

                if (!_formRegion.RegionCollection.LoadXmlFileAndAddRegions(_imageFormatCollection, _config, _fileSystem, _log))
                {
                    _screenCapture.ApplicationError = true;
                }

                // Add regions to the Screen form so we can select them as a source.
                _formScreen.RegionCollection = _formRegion.RegionCollection;
                _log.WriteDebugMessage("Number of regions loaded = " + _formRegion.RegionCollection.Count);

                _log.WriteDebugMessage("Initializing screen collection");

                if (!_formScreen.ScreenCollection.LoadXmlFileAndAddScreens(_imageFormatCollection, _config, _macroParser, _screenCapture, _fileSystem, _log))
                {
                    _screenCapture.ApplicationError = true;
                }

                _log.WriteDebugMessage("Number of screens loaded = " + _formScreen.ScreenCollection.Count);

                _log.WriteDebugMessage("Initializing tag collection");

                if (!_formMacroTag.MacroTagCollection.LoadXmlFileAndAddTags(_config, _macroParser, _fileSystem, _log))
                {
                    _screenCapture.ApplicationError = true;
                }

                _log.WriteDebugMessage("Number of tags loaded = " + _formMacroTag.MacroTagCollection.Count);

                _log.WriteDebugMessage("Initializing schedule collection");

                if (!_formSchedule.ScheduleCollection.LoadXmlFileAndAddSchedules(_config, _fileSystem, _log))
                {
                    _screenCapture.ApplicationError = true;
                }

                _log.WriteDebugMessage("Number of schedules loaded = " + _formSchedule.ScheduleCollection.Count);

                _log.WriteDebugMessage("Building screens module");
                BuildScreensModule();

                _log.WriteDebugMessage("Building editors module");
                BuildEditorsModule();

                _log.WriteDebugMessage("Building triggers module");
                BuildTriggersModule();

                _log.WriteDebugMessage("Building regions module");
                BuildRegionsModule();

<<<<<<< HEAD
                _log.WriteMessage("Building tags module");
                BuildMacroTagsModule();
=======
                _log.WriteDebugMessage("Building tags module");
                BuildTagsModule();
>>>>>>> b08b7144

                _log.WriteDebugMessage("Building schedules module");
                BuildSchedulesModule();

                _log.WriteDebugMessage("Building screenshot preview context menu");
                BuildScreenshotPreviewContextualMenu();

                _log.WriteDebugMessage("Building view tab pages");
                BuildViewTabPages();

                _log.WriteDebugMessage("Initializing screenshot collection");
                _screenshotCollection = new ScreenshotCollection(_imageFormatCollection, _formScreen.ScreenCollection, _screenCapture, _config, _fileSystem, _log);

                _screenshotCollection.LoadXmlFile(_config);

                int screenCaptureInterval = Convert.ToInt32(_config.Settings.User.GetByKey("ScreenCaptureInterval", _config.Settings.DefaultSettings.ScreenCaptureInterval).Value);
                _log.WriteDebugMessage("ScreenCaptureInterval = " + screenCaptureInterval);

                if (screenCaptureInterval == 0)
                {
                    screenCaptureInterval = _config.Settings.DefaultSettings.ScreenCaptureInterval;
                    _log.WriteDebugMessage("WARNING: Screen capture interval was found to be 0 so 60,000 milliseconds (or 1 minute) is being used as the default value");
                }

                _log.WriteDebugMessage("Assigning screen capture interval value to its appropriate hour, minute, second, and millisecond variables");

                decimal screenCaptureIntervalHours = Convert.ToDecimal(TimeSpan.FromMilliseconds(Convert.ToDouble(screenCaptureInterval)).Hours);
                _log.WriteDebugMessage("Hours = " + screenCaptureIntervalHours);

                decimal screenCaptureIntervalMinutes = Convert.ToDecimal(TimeSpan.FromMilliseconds(Convert.ToDouble(screenCaptureInterval)).Minutes);
                _log.WriteDebugMessage("Minutes = " + screenCaptureIntervalMinutes);

                decimal screenCaptureIntervalSeconds = Convert.ToDecimal(TimeSpan.FromMilliseconds(Convert.ToDouble(screenCaptureInterval)).Seconds);
                _log.WriteDebugMessage("Seconds = " + screenCaptureIntervalSeconds);

                decimal screenCaptureIntervalMilliseconds = Convert.ToDecimal(TimeSpan.FromMilliseconds(Convert.ToDouble(screenCaptureInterval)).Milliseconds);
                _log.WriteDebugMessage("Milliseconds = " + screenCaptureIntervalMilliseconds);

                numericUpDownHoursInterval.Value = screenCaptureIntervalHours;
                numericUpDownMinutesInterval.Value = screenCaptureIntervalMinutes;
                numericUpDownSecondsInterval.Value = screenCaptureIntervalSeconds;
                numericUpDownMillisecondsInterval.Value = screenCaptureIntervalMilliseconds;

                numericUpDownCaptureLimit.Value = Convert.ToInt32(_config.Settings.User.GetByKey("CaptureLimit", _config.Settings.DefaultSettings.CaptureLimit).Value);
                _log.WriteDebugMessage("CaptureLimit = " + numericUpDownCaptureLimit.Value);

                checkBoxCaptureLimit.Checked = Convert.ToBoolean(_config.Settings.User.GetByKey("CaptureLimitCheck", _config.Settings.DefaultSettings.CaptureLimitCheck).Value);
                _log.WriteDebugMessage("CaptureLimitCheck = " + checkBoxCaptureLimit.Checked);

                checkBoxInitialScreenshot.Checked = Convert.ToBoolean(_config.Settings.User.GetByKey("TakeInitialScreenshot", _config.Settings.DefaultSettings.TakeInitialScreenshot).Value);
                _log.WriteDebugMessage("TakeInitialScreenshot = " + checkBoxInitialScreenshot.Checked);

                notifyIcon.Visible = Convert.ToBoolean(_config.Settings.User.GetByKey("ShowSystemTrayIcon", _config.Settings.DefaultSettings.ShowSystemTrayIcon).Value);
                _log.WriteDebugMessage("ShowSystemTrayIcon = " + notifyIcon.Visible);

                comboBoxScreenshotLabel.Text = _config.Settings.User.GetByKey("ScreenshotLabel", _config.Settings.DefaultSettings.ScreenshotLabel).Value.ToString();
                _log.WriteDebugMessage("ScreenshotLabel = " + comboBoxScreenshotLabel.Text);

                checkBoxScreenshotLabel.Checked = Convert.ToBoolean(_config.Settings.User.GetByKey("ApplyScreenshotLabel", _config.Settings.DefaultSettings.ApplyScreenshotLabel).Value);

                // Active Window Title
                checkBoxActiveWindowTitle.Checked = Convert.ToBoolean(_config.Settings.User.GetByKey("ActiveWindowTitleCaptureCheck", _config.Settings.DefaultSettings.ActiveWindowTitleCaptureCheck).Value);
                textBoxActiveWindowTitle.Text = _config.Settings.User.GetByKey("ActiveWindowTitleCaptureText", _config.Settings.DefaultSettings.ActiveWindowTitleCaptureText).Value.ToString();

                if (checkBoxActiveWindowTitle.Checked)
                {
                    textBoxActiveWindowTitle.Enabled = true;
                    radioButtonCaseSensitiveMatch.Enabled = true;
                    radioButtonCaseInsensitiveMatch.Enabled = true;
                    radioButtonRegularExpressionMatch.Enabled = true;
                }
                else
                {
                    textBoxActiveWindowTitle.Enabled = false;
                    radioButtonCaseSensitiveMatch.Enabled = false;
                    radioButtonCaseInsensitiveMatch.Enabled = false;
                    radioButtonRegularExpressionMatch.Enabled = false;
                }

                radioButtonCaseSensitiveMatch.Checked = false;
                radioButtonCaseInsensitiveMatch.Checked = false;
                radioButtonRegularExpressionMatch.Checked = false;

                int activeWindowTitleMatchType = Convert.ToInt32(_config.Settings.User.GetByKey("ActiveWindowTitleMatchType", _config.Settings.DefaultSettings.ActiveWindowTitleMatchType).Value);

                switch (activeWindowTitleMatchType)
                {
                    case 1:
                        radioButtonCaseSensitiveMatch.Checked = true;
                        break;

                    case 2:
                        radioButtonCaseInsensitiveMatch.Checked = true;
                        break;

                    case 3:
                        radioButtonRegularExpressionMatch.Checked = true;
                        break;
                }

                // Application Focus
                RefreshApplicationFocusList();

                // Region Select / Auto Save
                textBoxAutoSaveFolder.Text = _config.Settings.User.GetByKey("AutoSaveFolder", _config.Settings.DefaultSettings.AutoSaveFolder).Value.ToString();
                textBoxAutoSaveMacro.Text = _config.Settings.User.GetByKey("AutoSaveMacro", _config.Settings.DefaultSettings.AutoSaveMacro).Value.ToString();

                EnableStartCapture();

                CaptureLimitCheck();

                _log.WriteDebugMessage("Settings loaded");
            }
            catch (Exception ex)
            {
                _screenCapture.ApplicationError = true;
                _log.WriteExceptionMessage("FormMain-Settings::LoadSettings", ex);
            }
        }

        /// <summary>
        /// Saves the user's settings.
        /// </summary>
        private void SaveSettings()
        {
            try
            {
                _config.Settings.User.GetByKey("ScreenCaptureInterval", _config.Settings.DefaultSettings.ScreenCaptureInterval).Value = GetScreenCaptureInterval();
                _config.Settings.User.GetByKey("CaptureLimit", _config.Settings.DefaultSettings.CaptureLimit).Value = numericUpDownCaptureLimit.Value;
                _config.Settings.User.GetByKey("CaptureLimitCheck", _config.Settings.DefaultSettings.CaptureLimitCheck).Value = checkBoxCaptureLimit.Checked;
                _config.Settings.User.GetByKey("TakeInitialScreenshot", _config.Settings.DefaultSettings.TakeInitialScreenshot).Value = checkBoxInitialScreenshot.Checked;

                // Label.
                _config.Settings.User.GetByKey("ScreenshotLabel", _config.Settings.DefaultSettings.ScreenshotLabel).Value = comboBoxScreenshotLabel.Text.Trim();
                _config.Settings.User.GetByKey("ApplyScreenshotLabel", _config.Settings.DefaultSettings.ApplyScreenshotLabel).Value = checkBoxScreenshotLabel.Checked;

                // Active Window Title
                _config.Settings.User.GetByKey("ActiveWindowTitleCaptureCheck", _config.Settings.DefaultSettings.ActiveWindowTitleCaptureCheck).Value = checkBoxActiveWindowTitle.Checked;
                _config.Settings.User.GetByKey("ActiveWindowTitleCaptureText", _config.Settings.DefaultSettings.ActiveWindowTitleCaptureText).Value = textBoxActiveWindowTitle.Text.Trim();

                if (radioButtonCaseSensitiveMatch.Checked)
                {
                    _config.Settings.User.GetByKey("ActiveWindowTitleMatchType", _config.Settings.DefaultSettings.ActiveWindowTitleMatchType).Value = 1;
                }
                else if (radioButtonCaseInsensitiveMatch.Checked)
                {
                    _config.Settings.User.GetByKey("ActiveWindowTitleMatchType", _config.Settings.DefaultSettings.ActiveWindowTitleMatchType).Value = 2;
                }
                else if (radioButtonRegularExpressionMatch.Checked)
                {
                    _config.Settings.User.GetByKey("ActiveWindowTitleMatchType", _config.Settings.DefaultSettings.ActiveWindowTitleMatchType).Value = 3;
                }

                // Application Focus
                _config.Settings.User.GetByKey("ApplicationFocus", _config.Settings.DefaultSettings.ApplicationFocus).Value = comboBoxProcessList.Text;
                _config.Settings.User.GetByKey("ApplicationFocusDelayBefore", _config.Settings.DefaultSettings.ApplicationFocusDelayBefore).Value = (int)numericUpDownApplicationFocusDelayBefore.Value;
                _config.Settings.User.GetByKey("ApplicationFocusDelayAfter", _config.Settings.DefaultSettings.ApplicationFocusDelayAfter).Value = (int)numericUpDownApplicationFocusDelayAfter.Value;

                // Region Select / Auto Save.
                _config.Settings.User.GetByKey("AutoSaveFolder", _config.Settings.DefaultSettings.AutoSaveFolder).Value = textBoxAutoSaveFolder.Text.Trim();
                _config.Settings.User.GetByKey("AutoSaveMacro", _config.Settings.DefaultSettings.AutoSaveMacro).Value = textBoxAutoSaveMacro.Text.Trim();

                if (!_config.Settings.User.Save(_config.Settings, _fileSystem))
                {
                    _screenCapture.ApplicationError = true;
                }
            }
            catch (Exception ex)
            {
                _screenCapture.ApplicationError = true;
                _log.WriteExceptionMessage("FormMain-Settings::SaveSettings", ex);
            }
        }

        /// <summary>
        /// Saves the user's settings.
        /// </summary>
        /// <param name="sender"></param>
        /// <param name="e"></param>
        private void SaveSettings(object sender, EventArgs e)
        {
            SaveSettings();
        }

        private void RefreshApplicationFocusList()
        {
            comboBoxProcessList.Items.Clear();
            comboBoxProcessList.Sorted = true;

            comboBoxProcessList.Items.Add(string.Empty);

            foreach (Process process in Process.GetProcesses())
            {
                if (!comboBoxProcessList.Items.Contains(process.ProcessName))
                {
                    comboBoxProcessList.Items.Add(process.ProcessName);
                }
            }

            string applicationFocus = _config.Settings.User.GetByKey("ApplicationFocus", _config.Settings.DefaultSettings.ApplicationFocus).Value.ToString();

            if (string.IsNullOrEmpty(applicationFocus))
            {
                comboBoxProcessList.SelectedIndex = 0;

                return;
            }

            if (!comboBoxProcessList.Items.Contains(applicationFocus))
            {
                comboBoxProcessList.Items.Add(applicationFocus);
            }

            comboBoxProcessList.SelectedIndex = comboBoxProcessList.Items.IndexOf(applicationFocus);

            numericUpDownApplicationFocusDelayBefore.Value = Convert.ToInt32(_config.Settings.User.GetByKey("ApplicationFocusDelayBefore", _config.Settings.DefaultSettings.ApplicationFocusDelayBefore).Value);
            numericUpDownApplicationFocusDelayAfter.Value = Convert.ToInt32(_config.Settings.User.GetByKey("ApplicationFocusDelayAfter", _config.Settings.DefaultSettings.ApplicationFocusDelayAfter).Value);
        }
    }
}<|MERGE_RESOLUTION|>--- conflicted
+++ resolved
@@ -61,15 +61,10 @@
                 _log.WriteDebugMessage("Initializing screen capture");
                 _screenCapture = new ScreenCapture(_config, _macroParser, _fileSystem, _log);
 
-<<<<<<< HEAD
-                _log.WriteMessage("Initializing forms");
+                _log.WriteDebugMessage("Initializing forms");
                 _formAbout = new FormAbout();
                 _formHelp = new FormHelp();
                 _formMacroTag = new FormMacroTag(_macroParser);
-=======
-                _log.WriteDebugMessage("Initializing forms");
-                _formTag = new FormTag(_macroParser);
->>>>>>> b08b7144
                 _formRegion = new FormRegion(_screenCapture, _macroParser, _fileSystem, _log);
                 _formScreen = new FormScreen(_screenCapture, _macroParser, _fileSystem, _log);
                 _formEditor = new FormEditor(_config, _fileSystem, _log);
@@ -151,13 +146,8 @@
                 _log.WriteDebugMessage("Building regions module");
                 BuildRegionsModule();
 
-<<<<<<< HEAD
-                _log.WriteMessage("Building tags module");
+                _log.WriteDebugMessage("Building tags module");
                 BuildMacroTagsModule();
-=======
-                _log.WriteDebugMessage("Building tags module");
-                BuildTagsModule();
->>>>>>> b08b7144
 
                 _log.WriteDebugMessage("Building schedules module");
                 BuildSchedulesModule();
