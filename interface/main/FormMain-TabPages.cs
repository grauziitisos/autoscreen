--- conflicted
+++ resolved
@@ -1,6 +1,6 @@
 ﻿//-----------------------------------------------------------------------
 // <copyright file="FormMain-TabPages.cs" company="Gavin Kendall">
-//     Copyright (c) 2020 Gavin Kendall
+//     Copyright (c) 2008-2021 Gavin Kendall
 // </copyright>
 // <author>Gavin Kendall</author>
 // <summary>Methods for building the tag pages for screens and regions including the Edit, Email, and Configure controls.</summary>
@@ -39,7 +39,6 @@
                 GripStyle = ToolStripGripStyle.Hidden
             };
 
-<<<<<<< HEAD
             ToolStripButton toolStripButtonAddScreen = new ToolStripButton
             {
                 Text = "Screen",
@@ -145,8 +144,6 @@
                 toolStripDashboard.Items.Add(toolStripButtonFileTransferSettings);
             }
 
-=======
->>>>>>> a884cde4
             FlowLayoutPanel flowLayoutPanel = new FlowLayoutPanel
             {
                 Name = "flowLayoutPanel",
@@ -247,10 +244,7 @@
                     BackColor = Color.Black,
                     Location = new Point(4, 29),
                     SizeMode = PictureBoxSizeMode.StretchImage,
-<<<<<<< HEAD
                     ContextMenuStrip = contextMenuStripScreenshot,
-=======
->>>>>>> a884cde4
                     Anchor = AnchorStyles.Top | AnchorStyles.Right | AnchorStyles.Bottom | AnchorStyles.Left
                 };
 
@@ -287,10 +281,7 @@
                     BackColor = Color.Black,
                     Location = new Point(4, 29),
                     SizeMode = PictureBoxSizeMode.StretchImage,
-<<<<<<< HEAD
                     ContextMenuStrip = contextMenuStripScreenshot,
-=======
->>>>>>> a884cde4
                     Anchor = AnchorStyles.Top | AnchorStyles.Right | AnchorStyles.Bottom | AnchorStyles.Left
                 };
 
