--- conflicted
+++ resolved
@@ -118,11 +118,7 @@
     <value>System.Resources.ResXResourceWriter, System.Windows.Forms, Version=4.0.0.0, Culture=neutral, PublicKeyToken=b77a5c561934e089</value>
   </resheader>
   <data name="richTextBoxDeveloper.Text" xml:space="preserve">
-<<<<<<< HEAD
     <value>Auto Screen Capture 2.3.4.0 ("Boombayah")
-=======
-    <value>Auto Screen Capture 2.3.3.2 ("Boombayah")
->>>>>>> b01de4cb
 Developed by Gavin Kendall (2008 - 2020)
 
 SourceForge Project Site
@@ -326,11 +322,8 @@
   </data>
   <data name="richTextBoxChangelog.Text" xml:space="preserve">
     <value>Codename "Boombayah"
-<<<<<<< HEAD
 2.3.4.0    SFTP support.
-=======
 2.3.3.2    Can now run an Editor without arguments or without %filepath% tag when using Run Editor trigger action. Includes changes to version collection, change to how Application Focus behaves when application not found (so now adds the application to the process list regardless), and bug fix applied to threads.
->>>>>>> b01de4cb
 2.3.3.1    New command line arguments -activeWindowTitle, -applicationFocus, and -label.
 2.3.3.0    Application Focus moved from Screen to Setup. Fixed Application Focus bug with Active Window Title. Renamed user setting keys. New method for capturing device display resolution.
 2.3.2.9    Application Focus implemented for Screen.
