﻿<?xml version="1.0" encoding="utf-8"?>
<root>
  <!-- 
    Microsoft ResX Schema 
    
    Version 2.0
    
    The primary goals of this format is to allow a simple XML format 
    that is mostly human readable. The generation and parsing of the 
    various data types are done through the TypeConverter classes 
    associated with the data types.
    
    Example:
    
    ... ado.net/XML headers & schema ...
    <resheader name="resmimetype">text/microsoft-resx</resheader>
    <resheader name="version">2.0</resheader>
    <resheader name="reader">System.Resources.ResXResourceReader, System.Windows.Forms, ...</resheader>
    <resheader name="writer">System.Resources.ResXResourceWriter, System.Windows.Forms, ...</resheader>
    <data name="Name1"><value>this is my long string</value><comment>this is a comment</comment></data>
    <data name="Color1" type="System.Drawing.Color, System.Drawing">Blue</data>
    <data name="Bitmap1" mimetype="application/x-microsoft.net.object.binary.base64">
        <value>[base64 mime encoded serialized .NET Framework object]</value>
    </data>
    <data name="Icon1" type="System.Drawing.Icon, System.Drawing" mimetype="application/x-microsoft.net.object.bytearray.base64">
        <value>[base64 mime encoded string representing a byte array form of the .NET Framework object]</value>
        <comment>This is a comment</comment>
    </data>
                
    There are any number of "resheader" rows that contain simple 
    name/value pairs.
    
    Each data row contains a name, and value. The row also contains a 
    type or mimetype. Type corresponds to a .NET class that support 
    text/value conversion through the TypeConverter architecture. 
    Classes that don't support this are serialized and stored with the 
    mimetype set.
    
    The mimetype is used for serialized objects, and tells the 
    ResXResourceReader how to depersist the object. This is currently not 
    extensible. For a given mimetype the value must be set accordingly:
    
    Note - application/x-microsoft.net.object.binary.base64 is the format 
    that the ResXResourceWriter will generate, however the reader can 
    read any of the formats listed below.
    
    mimetype: application/x-microsoft.net.object.binary.base64
    value   : The object must be serialized with 
            : System.Runtime.Serialization.Formatters.Binary.BinaryFormatter
            : and then encoded with base64 encoding.
    
    mimetype: application/x-microsoft.net.object.soap.base64
    value   : The object must be serialized with 
            : System.Runtime.Serialization.Formatters.Soap.SoapFormatter
            : and then encoded with base64 encoding.

    mimetype: application/x-microsoft.net.object.bytearray.base64
    value   : The object must be serialized into a byte array 
            : using a System.ComponentModel.TypeConverter
            : and then encoded with base64 encoding.
    -->
  <xsd:schema id="root" xmlns="" xmlns:xsd="http://www.w3.org/2001/XMLSchema" xmlns:msdata="urn:schemas-microsoft-com:xml-msdata">
    <xsd:import namespace="http://www.w3.org/XML/1998/namespace" />
    <xsd:element name="root" msdata:IsDataSet="true">
      <xsd:complexType>
        <xsd:choice maxOccurs="unbounded">
          <xsd:element name="metadata">
            <xsd:complexType>
              <xsd:sequence>
                <xsd:element name="value" type="xsd:string" minOccurs="0" />
              </xsd:sequence>
              <xsd:attribute name="name" use="required" type="xsd:string" />
              <xsd:attribute name="type" type="xsd:string" />
              <xsd:attribute name="mimetype" type="xsd:string" />
              <xsd:attribute ref="xml:space" />
            </xsd:complexType>
          </xsd:element>
          <xsd:element name="assembly">
            <xsd:complexType>
              <xsd:attribute name="alias" type="xsd:string" />
              <xsd:attribute name="name" type="xsd:string" />
            </xsd:complexType>
          </xsd:element>
          <xsd:element name="data">
            <xsd:complexType>
              <xsd:sequence>
                <xsd:element name="value" type="xsd:string" minOccurs="0" msdata:Ordinal="1" />
                <xsd:element name="comment" type="xsd:string" minOccurs="0" msdata:Ordinal="2" />
              </xsd:sequence>
              <xsd:attribute name="name" type="xsd:string" use="required" msdata:Ordinal="1" />
              <xsd:attribute name="type" type="xsd:string" msdata:Ordinal="3" />
              <xsd:attribute name="mimetype" type="xsd:string" msdata:Ordinal="4" />
              <xsd:attribute ref="xml:space" />
            </xsd:complexType>
          </xsd:element>
          <xsd:element name="resheader">
            <xsd:complexType>
              <xsd:sequence>
                <xsd:element name="value" type="xsd:string" minOccurs="0" msdata:Ordinal="1" />
              </xsd:sequence>
              <xsd:attribute name="name" type="xsd:string" use="required" />
            </xsd:complexType>
          </xsd:element>
        </xsd:choice>
      </xsd:complexType>
    </xsd:element>
  </xsd:schema>
  <resheader name="resmimetype">
    <value>text/microsoft-resx</value>
  </resheader>
  <resheader name="version">
    <value>2.0</value>
  </resheader>
  <resheader name="reader">
    <value>System.Resources.ResXResourceReader, System.Windows.Forms, Version=4.0.0.0, Culture=neutral, PublicKeyToken=b77a5c561934e089</value>
  </resheader>
  <resheader name="writer">
    <value>System.Resources.ResXResourceWriter, System.Windows.Forms, Version=4.0.0.0, Culture=neutral, PublicKeyToken=b77a5c561934e089</value>
  </resheader>
<<<<<<< HEAD
  <data name="richTextBoxApplication.Text" xml:space="preserve">
    <value>Auto Screen Capture 2.3.4.0 ("Boombayah")
=======
  <data name="richTextBoxDeveloper.Text" xml:space="preserve">
    <value>Auto Screen Capture 2.3.3.8 ("Boombayah")
>>>>>>> ed0477d1
Developed by Gavin Kendall (2008 - 2021)

SourceForge Project Site
https://autoscreen.sourceforge.io/

GitHub Project Site
<<<<<<< HEAD
https://github.com/gavinkendall/autoscreen/</value>
=======
https://github.com/gavinkendall/autoscreen/

Twitter
https://twitter.com/autoscreen2

YouTube Channel
https://www.youtube.com/c/gavinkendall/</value>
>>>>>>> ed0477d1
  </data>
  <data name="richTextBoxLicense.Text" xml:space="preserve">
    <value>Auto Screen Capture uses the GNU license. This means you can use the application for personal or commercial purposes, but it's provided "as is" so there is no warranty included and there is no support for it. The application is both free (as in free beer - it costs nothing for you to have a copy of it and you don't need to give me anything for it) and "free" (as in free speech because it's open source and you can view the source code on the project's website at any time if there are concerns about its functionality). You use my application at your own risk and I take no responsibility for how you use it. I may help you with it depending on how I feel at the time :)

Here's the complete GNU license for your reading pleasure ...

GNU GENERAL PUBLIC LICENSE
Version 3, 29 June 2007

Copyright © 2007 Free Software Foundation, Inc. &lt;https://fsf.org/&gt;

Everyone is permitted to copy and distribute verbatim copies of this license document, but changing it is not allowed.

Preamble
The GNU General Public License is a free, copyleft license for software and other kinds of works.

The licenses for most software and other practical works are designed to take away your freedom to share and change the works. By contrast, the GNU General Public License is intended to guarantee your freedom to share and change all versions of a program--to make sure it remains free software for all its users. We, the Free Software Foundation, use the GNU General Public License for most of our software; it applies also to any other work released this way by its authors. You can apply it to your programs, too.

When we speak of free software, we are referring to freedom, not price. Our General Public Licenses are designed to make sure that you have the freedom to distribute copies of free software (and charge for them if you wish), that you receive source code or can get it if you want it, that you can change the software or use pieces of it in new free programs, and that you know you can do these things.

To protect your rights, we need to prevent others from denying you these rights or asking you to surrender the rights. Therefore, you have certain responsibilities if you distribute copies of the software, or if you modify it: responsibilities to respect the freedom of others.

For example, if you distribute copies of such a program, whether gratis or for a fee, you must pass on to the recipients the same freedoms that you received. You must make sure that they, too, receive or can get the source code. And you must show them these terms so they know their rights.

Developers that use the GNU GPL protect your rights with two steps: (1) assert copyright on the software, and (2) offer you this License giving you legal permission to copy, distribute and/or modify it.

For the developers' and authors' protection, the GPL clearly explains that there is no warranty for this free software. For both users' and authors' sake, the GPL requires that modified versions be marked as changed, so that their problems will not be attributed erroneously to authors of previous versions.

Some devices are designed to deny users access to install or run modified versions of the software inside them, although the manufacturer can do so. This is fundamentally incompatible with the aim of protecting users' freedom to change the software. The systematic pattern of such abuse occurs in the area of products for individuals to use, which is precisely where it is most unacceptable. Therefore, we have designed this version of the GPL to prohibit the practice for those products. If such problems arise substantially in other domains, we stand ready to extend this provision to those domains in future versions of the GPL, as needed to protect the freedom of users.

Finally, every program is threatened constantly by software patents. States should not allow patents to restrict development and use of software on general-purpose computers, but in those that do, we wish to avoid the special danger that patents applied to a free program could make it effectively proprietary. To prevent this, the GPL assures that patents cannot be used to render the program non-free.

The precise terms and conditions for copying, distribution and modification follow.

TERMS AND CONDITIONS
0. Definitions.
“This License” refers to version 3 of the GNU General Public License.

“Copyright” also means copyright-like laws that apply to other kinds of works, such as semiconductor masks.

“The Program” refers to any copyrightable work licensed under this License. Each licensee is addressed as “you”. “Licensees” and “recipients” may be individuals or organizations.

To “modify” a work means to copy from or adapt all or part of the work in a fashion requiring copyright permission, other than the making of an exact copy. The resulting work is called a “modified version” of the earlier work or a work “based on” the earlier work.

A “covered work” means either the unmodified Program or a work based on the Program.

To “propagate” a work means to do anything with it that, without permission, would make you directly or secondarily liable for infringement under applicable copyright law, except executing it on a computer or modifying a private copy. Propagation includes copying, distribution (with or without modification), making available to the public, and in some countries other activities as well.

To “convey” a work means any kind of propagation that enables other parties to make or receive copies. Mere interaction with a user through a computer network, with no transfer of a copy, is not conveying.

An interactive user interface displays “Appropriate Legal Notices” to the extent that it includes a convenient and prominently visible feature that (1) displays an appropriate copyright notice, and (2) tells the user that there is no warranty for the work (except to the extent that warranties are provided), that licensees may convey the work under this License, and how to view a copy of this License. If the interface presents a list of user commands or options, such as a menu, a prominent item in the list meets this criterion.

1. Source Code.
The “source code” for a work means the preferred form of the work for making modifications to it. “Object code” means any non-source form of a work.

A “Standard Interface” means an interface that either is an official standard defined by a recognized standards body, or, in the case of interfaces specified for a particular programming language, one that is widely used among developers working in that language.

The “System Libraries” of an executable work include anything, other than the work as a whole, that (a) is included in the normal form of packaging a Major Component, but which is not part of that Major Component, and (b) serves only to enable use of the work with that Major Component, or to implement a Standard Interface for which an implementation is available to the public in source code form. A “Major Component”, in this context, means a major essential component (kernel, window system, and so on) of the specific operating system (if any) on which the executable work runs, or a compiler used to produce the work, or an object code interpreter used to run it.

The “Corresponding Source” for a work in object code form means all the source code needed to generate, install, and (for an executable work) run the object code and to modify the work, including scripts to control those activities. However, it does not include the work's System Libraries, or general-purpose tools or generally available free programs which are used unmodified in performing those activities but which are not part of the work. For example, Corresponding Source includes interface definition files associated with source files for the work, and the source code for shared libraries and dynamically linked subprograms that the work is specifically designed to require, such as by intimate data communication or control flow between those subprograms and other parts of the work.

The Corresponding Source need not include anything that users can regenerate automatically from other parts of the Corresponding Source.

The Corresponding Source for a work in source code form is that same work.

2. Basic Permissions.
All rights granted under this License are granted for the term of copyright on the Program, and are irrevocable provided the stated conditions are met. This License explicitly affirms your unlimited permission to run the unmodified Program. The output from running a covered work is covered by this License only if the output, given its content, constitutes a covered work. This License acknowledges your rights of fair use or other equivalent, as provided by copyright law.

You may make, run and propagate covered works that you do not convey, without conditions so long as your license otherwise remains in force. You may convey covered works to others for the sole purpose of having them make modifications exclusively for you, or provide you with facilities for running those works, provided that you comply with the terms of this License in conveying all material for which you do not control copyright. Those thus making or running the covered works for you must do so exclusively on your behalf, under your direction and control, on terms that prohibit them from making any copies of your copyrighted material outside their relationship with you.

Conveying under any other circumstances is permitted solely under the conditions stated below. Sublicensing is not allowed; section 10 makes it unnecessary.

3. Protecting Users' Legal Rights From Anti-Circumvention Law.
No covered work shall be deemed part of an effective technological measure under any applicable law fulfilling obligations under article 11 of the WIPO copyright treaty adopted on 20 December 1996, or similar laws prohibiting or restricting circumvention of such measures.

When you convey a covered work, you waive any legal power to forbid circumvention of technological measures to the extent such circumvention is effected by exercising rights under this License with respect to the covered work, and you disclaim any intention to limit operation or modification of the work as a means of enforcing, against the work's users, your or third parties' legal rights to forbid circumvention of technological measures.

4. Conveying Verbatim Copies.
You may convey verbatim copies of the Program's source code as you receive it, in any medium, provided that you conspicuously and appropriately publish on each copy an appropriate copyright notice; keep intact all notices stating that this License and any non-permissive terms added in accord with section 7 apply to the code; keep intact all notices of the absence of any warranty; and give all recipients a copy of this License along with the Program.

You may charge any price or no price for each copy that you convey, and you may offer support or warranty protection for a fee.

5. Conveying Modified Source Versions.
You may convey a work based on the Program, or the modifications to produce it from the Program, in the form of source code under the terms of section 4, provided that you also meet all of these conditions:

a) The work must carry prominent notices stating that you modified it, and giving a relevant date.
b) The work must carry prominent notices stating that it is released under this License and any conditions added under section 7. This requirement modifies the requirement in section 4 to “keep intact all notices”.
c) You must license the entire work, as a whole, under this License to anyone who comes into possession of a copy. This License will therefore apply, along with any applicable section 7 additional terms, to the whole of the work, and all its parts, regardless of how they are packaged. This License gives no permission to license the work in any other way, but it does not invalidate such permission if you have separately received it.
d) If the work has interactive user interfaces, each must display Appropriate Legal Notices; however, if the Program has interactive interfaces that do not display Appropriate Legal Notices, your work need not make them do so.
A compilation of a covered work with other separate and independent works, which are not by their nature extensions of the covered work, and which are not combined with it such as to form a larger program, in or on a volume of a storage or distribution medium, is called an “aggregate” if the compilation and its resulting copyright are not used to limit the access or legal rights of the compilation's users beyond what the individual works permit. Inclusion of a covered work in an aggregate does not cause this License to apply to the other parts of the aggregate.

6. Conveying Non-Source Forms.
You may convey a covered work in object code form under the terms of sections 4 and 5, provided that you also convey the machine-readable Corresponding Source under the terms of this License, in one of these ways:

a) Convey the object code in, or embodied in, a physical product (including a physical distribution medium), accompanied by the Corresponding Source fixed on a durable physical medium customarily used for software interchange.
b) Convey the object code in, or embodied in, a physical product (including a physical distribution medium), accompanied by a written offer, valid for at least three years and valid for as long as you offer spare parts or customer support for that product model, to give anyone who possesses the object code either (1) a copy of the Corresponding Source for all the software in the product that is covered by this License, on a durable physical medium customarily used for software interchange, for a price no more than your reasonable cost of physically performing this conveying of source, or (2) access to copy the Corresponding Source from a network server at no charge.
c) Convey individual copies of the object code with a copy of the written offer to provide the Corresponding Source. This alternative is allowed only occasionally and noncommercially, and only if you received the object code with such an offer, in accord with subsection 6b.
d) Convey the object code by offering access from a designated place (gratis or for a charge), and offer equivalent access to the Corresponding Source in the same way through the same place at no further charge. You need not require recipients to copy the Corresponding Source along with the object code. If the place to copy the object code is a network server, the Corresponding Source may be on a different server (operated by you or a third party) that supports equivalent copying facilities, provided you maintain clear directions next to the object code saying where to find the Corresponding Source. Regardless of what server hosts the Corresponding Source, you remain obligated to ensure that it is available for as long as needed to satisfy these requirements.
e) Convey the object code using peer-to-peer transmission, provided you inform other peers where the object code and Corresponding Source of the work are being offered to the general public at no charge under subsection 6d.
A separable portion of the object code, whose source code is excluded from the Corresponding Source as a System Library, need not be included in conveying the object code work.

A “User Product” is either (1) a “consumer product”, which means any tangible personal property which is normally used for personal, family, or household purposes, or (2) anything designed or sold for incorporation into a dwelling. In determining whether a product is a consumer product, doubtful cases shall be resolved in favor of coverage. For a particular product received by a particular user, “normally used” refers to a typical or common use of that class of product, regardless of the status of the particular user or of the way in which the particular user actually uses, or expects or is expected to use, the product. A product is a consumer product regardless of whether the product has substantial commercial, industrial or non-consumer uses, unless such uses represent the only significant mode of use of the product.

“Installation Information” for a User Product means any methods, procedures, authorization keys, or other information required to install and execute modified versions of a covered work in that User Product from a modified version of its Corresponding Source. The information must suffice to ensure that the continued functioning of the modified object code is in no case prevented or interfered with solely because modification has been made.

If you convey an object code work under this section in, or with, or specifically for use in, a User Product, and the conveying occurs as part of a transaction in which the right of possession and use of the User Product is transferred to the recipient in perpetuity or for a fixed term (regardless of how the transaction is characterized), the Corresponding Source conveyed under this section must be accompanied by the Installation Information. But this requirement does not apply if neither you nor any third party retains the ability to install modified object code on the User Product (for example, the work has been installed in ROM).

The requirement to provide Installation Information does not include a requirement to continue to provide support service, warranty, or updates for a work that has been modified or installed by the recipient, or for the User Product in which it has been modified or installed. Access to a network may be denied when the modification itself materially and adversely affects the operation of the network or violates the rules and protocols for communication across the network.

Corresponding Source conveyed, and Installation Information provided, in accord with this section must be in a format that is publicly documented (and with an implementation available to the public in source code form), and must require no special password or key for unpacking, reading or copying.

7. Additional Terms.
“Additional permissions” are terms that supplement the terms of this License by making exceptions from one or more of its conditions. Additional permissions that are applicable to the entire Program shall be treated as though they were included in this License, to the extent that they are valid under applicable law. If additional permissions apply only to part of the Program, that part may be used separately under those permissions, but the entire Program remains governed by this License without regard to the additional permissions.

When you convey a copy of a covered work, you may at your option remove any additional permissions from that copy, or from any part of it. (Additional permissions may be written to require their own removal in certain cases when you modify the work.) You may place additional permissions on material, added by you to a covered work, for which you have or can give appropriate copyright permission.

Notwithstanding any other provision of this License, for material you add to a covered work, you may (if authorized by the copyright holders of that material) supplement the terms of this License with terms:

a) Disclaiming warranty or limiting liability differently from the terms of sections 15 and 16 of this License; or
b) Requiring preservation of specified reasonable legal notices or author attributions in that material or in the Appropriate Legal Notices displayed by works containing it; or
c) Prohibiting misrepresentation of the origin of that material, or requiring that modified versions of such material be marked in reasonable ways as different from the original version; or
d) Limiting the use for publicity purposes of names of licensors or authors of the material; or
e) Declining to grant rights under trademark law for use of some trade names, trademarks, or service marks; or
f) Requiring indemnification of licensors and authors of that material by anyone who conveys the material (or modified versions of it) with contractual assumptions of liability to the recipient, for any liability that these contractual assumptions directly impose on those licensors and authors.
All other non-permissive additional terms are considered “further restrictions” within the meaning of section 10. If the Program as you received it, or any part of it, contains a notice stating that it is governed by this License along with a term that is a further restriction, you may remove that term. If a license document contains a further restriction but permits relicensing or conveying under this License, you may add to a covered work material governed by the terms of that license document, provided that the further restriction does not survive such relicensing or conveying.

If you add terms to a covered work in accord with this section, you must place, in the relevant source files, a statement of the additional terms that apply to those files, or a notice indicating where to find the applicable terms.

Additional terms, permissive or non-permissive, may be stated in the form of a separately written license, or stated as exceptions; the above requirements apply either way.

8. Termination.
You may not propagate or modify a covered work except as expressly provided under this License. Any attempt otherwise to propagate or modify it is void, and will automatically terminate your rights under this License (including any patent licenses granted under the third paragraph of section 11).

However, if you cease all violation of this License, then your license from a particular copyright holder is reinstated (a) provisionally, unless and until the copyright holder explicitly and finally terminates your license, and (b) permanently, if the copyright holder fails to notify you of the violation by some reasonable means prior to 60 days after the cessation.

Moreover, your license from a particular copyright holder is reinstated permanently if the copyright holder notifies you of the violation by some reasonable means, this is the first time you have received notice of violation of this License (for any work) from that copyright holder, and you cure the violation prior to 30 days after your receipt of the notice.

Termination of your rights under this section does not terminate the licenses of parties who have received copies or rights from you under this License. If your rights have been terminated and not permanently reinstated, you do not qualify to receive new licenses for the same material under section 10.

9. Acceptance Not Required for Having Copies.
You are not required to accept this License in order to receive or run a copy of the Program. Ancillary propagation of a covered work occurring solely as a consequence of using peer-to-peer transmission to receive a copy likewise does not require acceptance. However, nothing other than this License grants you permission to propagate or modify any covered work. These actions infringe copyright if you do not accept this License. Therefore, by modifying or propagating a covered work, you indicate your acceptance of this License to do so.

10. Automatic Licensing of Downstream Recipients.
Each time you convey a covered work, the recipient automatically receives a license from the original licensors, to run, modify and propagate that work, subject to this License. You are not responsible for enforcing compliance by third parties with this License.

An “entity transaction” is a transaction transferring control of an organization, or substantially all assets of one, or subdividing an organization, or merging organizations. If propagation of a covered work results from an entity transaction, each party to that transaction who receives a copy of the work also receives whatever licenses to the work the party's predecessor in interest had or could give under the previous paragraph, plus a right to possession of the Corresponding Source of the work from the predecessor in interest, if the predecessor has it or can get it with reasonable efforts.

You may not impose any further restrictions on the exercise of the rights granted or affirmed under this License. For example, you may not impose a license fee, royalty, or other charge for exercise of rights granted under this License, and you may not initiate litigation (including a cross-claim or counterclaim in a lawsuit) alleging that any patent claim is infringed by making, using, selling, offering for sale, or importing the Program or any portion of it.

11. Patents.
A “contributor” is a copyright holder who authorizes use under this License of the Program or a work on which the Program is based. The work thus licensed is called the contributor's “contributor version”.

A contributor's “essential patent claims” are all patent claims owned or controlled by the contributor, whether already acquired or hereafter acquired, that would be infringed by some manner, permitted by this License, of making, using, or selling its contributor version, but do not include claims that would be infringed only as a consequence of further modification of the contributor version. For purposes of this definition, “control” includes the right to grant patent sublicenses in a manner consistent with the requirements of this License.

Each contributor grants you a non-exclusive, worldwide, royalty-free patent license under the contributor's essential patent claims, to make, use, sell, offer for sale, import and otherwise run, modify and propagate the contents of its contributor version.

In the following three paragraphs, a “patent license” is any express agreement or commitment, however denominated, not to enforce a patent (such as an express permission to practice a patent or covenant not to sue for patent infringement). To “grant” such a patent license to a party means to make such an agreement or commitment not to enforce a patent against the party.

If you convey a covered work, knowingly relying on a patent license, and the Corresponding Source of the work is not available for anyone to copy, free of charge and under the terms of this License, through a publicly available network server or other readily accessible means, then you must either (1) cause the Corresponding Source to be so available, or (2) arrange to deprive yourself of the benefit of the patent license for this particular work, or (3) arrange, in a manner consistent with the requirements of this License, to extend the patent license to downstream recipients. “Knowingly relying” means you have actual knowledge that, but for the patent license, your conveying the covered work in a country, or your recipient's use of the covered work in a country, would infringe one or more identifiable patents in that country that you have reason to believe are valid.

If, pursuant to or in connection with a single transaction or arrangement, you convey, or propagate by procuring conveyance of, a covered work, and grant a patent license to some of the parties receiving the covered work authorizing them to use, propagate, modify or convey a specific copy of the covered work, then the patent license you grant is automatically extended to all recipients of the covered work and works based on it.

A patent license is “discriminatory” if it does not include within the scope of its coverage, prohibits the exercise of, or is conditioned on the non-exercise of one or more of the rights that are specifically granted under this License. You may not convey a covered work if you are a party to an arrangement with a third party that is in the business of distributing software, under which you make payment to the third party based on the extent of your activity of conveying the work, and under which the third party grants, to any of the parties who would receive the covered work from you, a discriminatory patent license (a) in connection with copies of the covered work conveyed by you (or copies made from those copies), or (b) primarily for and in connection with specific products or compilations that contain the covered work, unless you entered into that arrangement, or that patent license was granted, prior to 28 March 2007.

Nothing in this License shall be construed as excluding or limiting any implied license or other defenses to infringement that may otherwise be available to you under applicable patent law.

12. No Surrender of Others' Freedom.
If conditions are imposed on you (whether by court order, agreement or otherwise) that contradict the conditions of this License, they do not excuse you from the conditions of this License. If you cannot convey a covered work so as to satisfy simultaneously your obligations under this License and any other pertinent obligations, then as a consequence you may not convey it at all. For example, if you agree to terms that obligate you to collect a royalty for further conveying from those to whom you convey the Program, the only way you could satisfy both those terms and this License would be to refrain entirely from conveying the Program.

13. Use with the GNU Affero General Public License.
Notwithstanding any other provision of this License, you have permission to link or combine any covered work with a work licensed under version 3 of the GNU Affero General Public License into a single combined work, and to convey the resulting work. The terms of this License will continue to apply to the part which is the covered work, but the special requirements of the GNU Affero General Public License, section 13, concerning interaction through a network will apply to the combination as such.

14. Revised Versions of this License.
The Free Software Foundation may publish revised and/or new versions of the GNU General Public License from time to time. Such new versions will be similar in spirit to the present version, but may differ in detail to address new problems or concerns.

Each version is given a distinguishing version number. If the Program specifies that a certain numbered version of the GNU General Public License “or any later version” applies to it, you have the option of following the terms and conditions either of that numbered version or of any later version published by the Free Software Foundation. If the Program does not specify a version number of the GNU General Public License, you may choose any version ever published by the Free Software Foundation.

If the Program specifies that a proxy can decide which future versions of the GNU General Public License can be used, that proxy's public statement of acceptance of a version permanently authorizes you to choose that version for the Program.

Later license versions may give you additional or different permissions. However, no additional obligations are imposed on any author or copyright holder as a result of your choosing to follow a later version.

15. Disclaimer of Warranty.
THERE IS NO WARRANTY FOR THE PROGRAM, TO THE EXTENT PERMITTED BY APPLICABLE LAW. EXCEPT WHEN OTHERWISE STATED IN WRITING THE COPYRIGHT HOLDERS AND/OR OTHER PARTIES PROVIDE THE PROGRAM “AS IS” WITHOUT WARRANTY OF ANY KIND, EITHER EXPRESSED OR IMPLIED, INCLUDING, BUT NOT LIMITED TO, THE IMPLIED WARRANTIES OF MERCHANTABILITY AND FITNESS FOR A PARTICULAR PURPOSE. THE ENTIRE RISK AS TO THE QUALITY AND PERFORMANCE OF THE PROGRAM IS WITH YOU. SHOULD THE PROGRAM PROVE DEFECTIVE, YOU ASSUME THE COST OF ALL NECESSARY SERVICING, REPAIR OR CORRECTION.

16. Limitation of Liability.
IN NO EVENT UNLESS REQUIRED BY APPLICABLE LAW OR AGREED TO IN WRITING WILL ANY COPYRIGHT HOLDER, OR ANY OTHER PARTY WHO MODIFIES AND/OR CONVEYS THE PROGRAM AS PERMITTED ABOVE, BE LIABLE TO YOU FOR DAMAGES, INCLUDING ANY GENERAL, SPECIAL, INCIDENTAL OR CONSEQUENTIAL DAMAGES ARISING OUT OF THE USE OR INABILITY TO USE THE PROGRAM (INCLUDING BUT NOT LIMITED TO LOSS OF DATA OR DATA BEING RENDERED INACCURATE OR LOSSES SUSTAINED BY YOU OR THIRD PARTIES OR A FAILURE OF THE PROGRAM TO OPERATE WITH ANY OTHER PROGRAMS), EVEN IF SUCH HOLDER OR OTHER PARTY HAS BEEN ADVISED OF THE POSSIBILITY OF SUCH DAMAGES.

17. Interpretation of Sections 15 and 16.
If the disclaimer of warranty and limitation of liability provided above cannot be given local legal effect according to their terms, reviewing courts shall apply local law that most closely approximates an absolute waiver of all civil liability in connection with the Program, unless a warranty or assumption of liability accompanies a copy of the Program in return for a fee.

END OF TERMS AND CONDITIONS</value>
  </data>
  <data name="richTextBoxChangelog.Text" xml:space="preserve">
    <value>Codename "Boombayah"
<<<<<<< HEAD
2.3.4.0    SFTP support.
2.3.3.6    Active Window Title text comparison includes type of match to use during text comparison. (January 1, 2021)
2.3.3.5    Application Focus now has Delay Before and Delay After options. (December 7, 2020)
2.3.3.4    A bug fix for saving of file when adding screenshot to collection. (November 24, 2020)
2.3.3.3    An internal list of image hash values are stored when emailing screenshots so we do not email duplicate images. (November 24, 2020)
2.3.3.2    Can now run an Editor without arguments or without %filepath% tag when using Run Editor trigger action. Includes changes to version collection, change to how Application Focus behaves when application not found (so now adds the application to the process list regardless), and bug fix applied to threads. (November 10, 2020)
=======
2.3.3.7    Memory leak fix.
2.3.3.6    Active Window Title text comparison includes type of match to use during text comparison.
2.3.3.5    Application Focus now has Delay Before and Delay After options.
2.3.3.4    A bug fix for saving of file when adding screenshot to collection.
2.3.3.3    An internal list of image hash values are stored when emailing screenshots so we do not email duplicate images.
2.3.3.2    Can now run an Editor without arguments or without %filepath% tag when using Run Editor trigger action. Includes changes to version collection, change to how Application Focus behaves when application not found (so now adds the application to the process list regardless), and bug fix applied to threads.
>>>>>>> ed0477d1
2.3.3.1    New command line arguments -activeWindowTitle, -applicationFocus, and -label.
2.3.3.0    Application Focus moved from Screen to Setup. Fixed Application Focus bug with Active Window Title. Renamed user setting keys. New method for capturing device display resolution.
2.3.2.9    Application Focus implemented for Screen.
2.3.2.8    Changelog added to About Auto Screen Capture window. Fixed bug with hidden system tray icon so no notification balloon appears when system tray icon is hidden.
2.3.2.7    Quarter Year tag implemented so you can have %quarteryear% return "3" if we're currently in the third quarter of the current year.
2.3.2.6    "Time of Day" Tag is now "Time Range" Tag with Macro 1, Macro 2, Macro 3, and Macro 4 to replace morning, afternoon, evening, and "Evening extends to next morning" fields. Also implemented "Day/Time" Trigger.
2.3.2.5    Macro tag expressions can now parse date time formats such as yyyy-MM-dd and HH-mm-ss-fff (especially useful for the %yesterday% macro tag). (September 1, 2020)
2.3.2.4    ListboxScreenshots sorted.
2.3.2.3    Information Window renamed to Show Screen Capture Status
2.3.2.2    Information Window implemented.
2.3.2.1    Fixed bug with inactive schedules that should not perform any actions when inactive.
2.3.2.0    Region Select Auto Save region is created if the regions.xml file is not found so you can view screenshots taken with Region Select Auto Save.
2.3.1.9    Schedules can now have their own interval set for them separate from the main interval. Also fixed bug with screen capture duration info.
2.3.1.8    Region Select implemented for Regions.
2.3.1.7    OptimizeScreenCapture implemented. (August 5, 2020)
2.3.1.6    Region Select Edit implemented and fixed bug with ViewId for new Screens and Regions.
2.3.1.5    Region Select / Auto Save implemented.
2.3.1.4    ExitOnError set to True by default.
2.3.1.3    Fixed bug with new Editor throwing null reference exception on changing its properties because Notes was null.
2.3.1.2    Snagit Editor introduced as a new default image editor if available.
2.3.1.1    ActiveWindowTitleLengthLimit application setting implemented.
2.3.1.0    Truncates long file paths.
2.3.0.9    Removed font changes for DPI Awareness.
2.3.0.8    Fixed DPI Awareness OS Version check.
2.3.0.7    Fixed bug with a timed Trigger that needed to reset the timer when changing the screen capture interval.
2.3.0.6    Fixed interface issues with Windows 10 DPI scaling.
2.3.0.5    Fixed bug with upgrade path. Changed target profile to be .NET 4 instead of .NET Client 4.
2.3.0.4    StopOnLowDiskError setting implemented.
2.3.0.3    Fixed bug when creating a new Trigger.
2.3.0.2    Keyboard Shortcuts implemented.
2.3.0.1    Fixed bug with FilenameLengthLimit application setting.
2.3.0.0    Faster startup, commands can be issued to a running instance, multiple schedules, more trigger conditions and trigger actions, and help tips in the help bar. (June 8, 2020)

Codename "Dalek"
2.2.5.0    A version that was never released. This was to make startup speed faster but major features implemented for the application (such as Schedules and controlling a running instance of the application from the command line) deserved 2.2.5.0 to become 2.3.0.0! Boombayah!
2.2.4.6    System tray icon turns green when screen capture session is running. Tags are now user-defined and have their own module.
2.2.3.2    Apply Label fixed to show labels whenever the system tray icon menu is opened.
2.2.3.1    Apply Label is made invisible when screen capture session is locked. Fixed bug with parsing command line arguments.
2.2.3.0    Apply Label system tray icon menu lists available labels.
2.2.2.9    Double-click system tray icon to show or hide interface. Fixed issue with having backslash characters in name and any invalid Windows characters in path.
2.2.2.8    Fixed an issue with displaying a screenshot preview. (October 3, 2019)
2.2.2.7    Make sure we do not check the drive information if the path is a shared network path.
2.2.2.6    Fixed upgrade system. For real this time.
2.2.2.5    Fixed bug with upgrade system.
2.2.2.4    Macro tags %machine% and %user% can now be used in folder paths and all paths of the autoscreen.conf file.
2.2.2.3    Moved default location of autoscreen.conf file.
2.2.2.2    Fixed bug with passphrase hash that was being hashed through old version detection by accident.
2.2.2.1    Fixed a few bugs.
2.2.2.0    Completed work on Email Screenshot. Also included EmailScreenshot action for Triggers and added confirmation dialog boxes when emailing a screenshot from the interface and removing a screen or region. Email icon image added to Email button.
2.2.1.2    Fixed a bug with saving passphrase and hiding system tray icon during command line execution.
2.2.1.1    You can now add Batch Scripts, PowerShell Scripts, and any type of file for an Editor. Also removed the "Show system tray icon" option.
2.2.1.0    Logging is now an application setting and DebugMode has become verbose logging. I've also fixed a few issues when running -config from the command line.
2.2.0.22   Fixed scheduled start time when running from command line.
2.2.0.21   Configure drop down menu implemented.
2.2.0.20   Tab pages now auto-scroll.
2.2.0.19   Fixing system tray icon messages when mouse hovers over icon during maintenance. Also attempting to fix bug with collection being modified when browsing screenshots.
2.2.0.18   Performance improvements when saving screenshot references to screenshots.xml file.
2.2.0.17   Replaced -lock command line argument with -passphrase and added logic around hashing the passphrase given from the command line.
2.2.0.16   Maintenance timer is turned on when interface is hidden and turned off when interface is shown.
2.2.0.15   Strip out backslash if it's in the active window title.
2.2.0.14   Introduced a new tag that gets the title of the active window. Also added a new method method in MacroParser that strips away characters that are invalid in Windows filenames (except for the backslash character since we use that for the directory path).
2.2.0.13   Fixed null reference error when multiple application instances are started.
2.2.0.12   Fixed bug with JPEG quality.
2.2.0.11   The %screen% tag has been re-introduced to represent the screen number. Fixed bug with taskbar not being captured. Fixed bug with JPEG quality and resolution ratio.
2.2.0.10   Fixed bug with count value when display is not available.
2.2.0.9    Fixed upgrade path from older versions.
2.2.0.8    New macro tags for getting the name of the currently logged in user and the name of the machine being used.
2.2.0.7    Process Name introduced. Can now filter by an application's process name. Fixed upgrade path from old versions. Removed -debug command line argument. ScreenCapture Count is now reduced whenever there is no image available to capture or active window title is empty to hopefully make the count more accurate when using the count tag. Logging removed in TakeScreenshot and ScreenCapture Save methods to save on disk space when DebugMode enabled.
2.2.0.6    An existing label can now be selected from a drop down list of available labels and applying a label to each screenshot is now determined by a checkbox value.
2.2.0.5    Old screenshots are deleted and unsaved screenshots are saved within the same timer.
2.2.0.4    Expanded scope of lock around screenshot list.
2.2.0.3    Active window title is retrieved earlier for less chance in having different titles in different screenshot objects despite being in the same screen capture cycle. Some code cleanup. Documentation being added. Fixed a racing condition issue with KeepScreenshotsForDays and Save in ScreenshotCollection.
2.2.0.2    Application no longer stops current screen capture session if the directory root does not exist or the drive is not ready. This ensures that the current screen capture session will continue even if the drive being referenced is not available for some reason. Useful if you usually save screen images to an external drive but then disconnect from it and want to continue using the laptop's internal drive. Reintroduced the thread for saving screenshots and the lock on xDoc.
2.2.0.1    Fixed bug with empty window title which resulted in image files remaining after cleanup.
2.2.0.0    Support for unlimited number of screens. This was a huge release with the most commits ever in the application's history. (May 24, 2019)

Codename "Clara"
2.1.8.2    The final version in the 2.1 "Macro" series. This includes the large user.xml file fix (2.1.7.9), "the handle is invalid" fix when Windows is locked (2.1.8.0), and the removal of the "start when Windows starts" feature (2.1.8.1); because anti-virus software falsely flags the application as a virus if we do that. (January 4, 2019)

Macro Series
2.1.7.6    The application became portable with its own "!autoscreen" directory containing application data and user settings.
2.1.7.5    Regions could now be captured. (December 7, 2018)
2.1.6.2    Triggers were implemented so you could perform an action based on a condition to change the application's behaviour.
2.1.5.2    The -hideSystemTrayIcon command line option is introduced.
2.1.5.0    The mouse pointer is captured. (June 15, 2018)
2.1.4.0    Memory leak fix. (May 11, 2018)
2.1.2.0    Editors module implemented. (April 10, 2018)

Phoenix Series
2.0.6.3    Stability improvements and bug fixes. (November 4, 2017)
2.0.5.0    The application is re-coded/re-written and a new user-friendly interface is implemented. Command line options are introduced. The project is put on GitHub. (May 14, 2015)

Legacy Series
1.0.8.0    Bug fixes and improved screenshot processing. (January 29, 2009)
1.0.5.0    The application gets a few bug fixes and is distributed by Softpedia. (June 28, 2008)
1.0.0.0    Auto Screen Capture is uploaded to SourceForge and distributed by BrotherSoft. (January 2008)

Prototype
0.0.0.1    The prototype that simply took screenshots at a defined interval which would run on a timer. (2007)</value>
  </data>
  <data name="richTextBoxDeveloper.Text" xml:space="preserve">
    <value>Hi. I'm Gavin Kendall. I've been a professional software developer since 2004 and I work on Auto Screen Capture in my spare time (usually on the weekends) when I'm not watching Star Wars movies or playing my PlayStation. Please feel free to follow me on Twitter and subscribe to my YouTube channel.

Twitter
https://twitter.com/autoscreen2

YouTube Channel
https://www.youtube.com/user/gavinkendall/</value>
  </data>
  <assembly alias="System.Drawing" name="System.Drawing, Version=4.0.0.0, Culture=neutral, PublicKeyToken=b03f5f7f11d50a3a" />
  <data name="$this.Icon" type="System.Drawing.Icon, System.Drawing" mimetype="application/x-microsoft.net.object.bytearray.base64">
    <value>
        AAABAAEAQEAAAAEAIAAoQAAAFgAAACgAAABAAAAAgAAAAAEAIAAAAAAAAAAAAAAAAAAAAAAAAAAAAAAA
        AAA9LQDckmYA7YZdAO2GXQDthl0A7YZdAO2GXQDthl0A7YZdAO2GXQDthl0A7YZdAO2GXQDthl0A7YZd
        AO2GXQDthl0A7YZdAO2GXQDthl0A7YZdAO2GXQDthl0A7YZdAO2GXQDthl0A7YZdAO2GXQDthl0A7YZd
        AO2JXwDtgFIA7QoYEu0Aho/tAJCU7QCOlO0AjpTtAI6U7QCOlO0AjpTtAI6U7QCOlO0AjpTtAI6U7QCO
        lO0AjpTtAI6U7QCOlO0AjpTtAI6U7QCOlO0AjpTtAI6U7QCOlO0AjpTtAI6U7QCOlO0AjpTtAI6U7QCO
        lO0AjpTtAI6U7QCUlu0AY2jcc08A8/+9AP/7rwD/+68A//uvAP/7rwD/+68A//uvAP/7rwD/+68A//uv
        AP/7rwD/+68A//uvAP/7rwD/+68A//uvAP/7rwD/+68A//uvAP/7rwD/+68A//uvAP/7rwD/+68A//uv
        AP/7rwD/+68A//uvAP/7rwD//7QA/+2bAP8WMCH/APr//wD///8A////AP///wD///8A////AP///wD/
        //8A////AP///wD///8A////AP///wD///8A////AP///wD///8A////AP///wD///8A////AP///wD/
        //8A////AP///wD///8A////AP///wD///8A////ALS782xMAO36rwD/6KIA/+iiAP/oogD/6KIA/+ii
        AP/oogD/6KIA/+iiAP/oogD/6KIA/+iiAP/oogD/6KIA/+iiAP/oogD/6KIA/+iiAP/oogD/6KIA/+ii
        AP/oogD/6KIA/+iiAP/oogD/6KIA/+iiAP/oogD/6KIA/+6mAP/bjwD/FCwf/wDn9v8A9v//APL//wDy
        //8A8v//APL//wDy//8A8v//APL//wDy//8A8v//APL//wDy//8A8v//APL//wDy//8A8v//APL//wDy
        //8A8v//APL//wDy//8A8v//APL//wDy//8A8v//APL//wDy//8A8v//AP///wCtsu1sTADt+q8A/+ii
        AP/oogD/6KIA/+iiAP/oogD/6KIA/+iiAP/oogD/6KIA/+iiAP/oogD/6KIA/+iiAP/oogD/6KIA/+ii
        AP/oogD/6KIA/+iiAP/oogD/6KIA/+iiAP/oogD/6KIA/+iiAP/oogD/6KIA/+iiAP/upgD/248A/xQs
        H/8A5/b/APb//wDy//8A8v//APL//wDy//8A8v//APL//wDy//8A8v//APL//wDy//8A8v//APL//wDy
        //8A8v//APL//wDy//8A8v//APL//wDy//8A8v//APL//wDy//8A8v//APL//wDy//8A8v//APL//wD/
        //8ArbLtbEwA7fqvAP/oogD/6KIA/+iiAP/oogD/6KIA/+iiAP/oogD/6KIA/+iiAP/oogD/6KIA/+ii
        AP/oogD/6KIA/+iiAP/oogD/6KIA/+iiAP/oogD/6KIA/+iiAP/oogD/6KIA/+iiAP/oogD/6KIA/+ii
        AP/oogD/7qYA/9uPAP8ULB//AOf2/wD2//8A8v//APL//wDy//8A8v//APL//wDy//8A8v//APL//wDy
        //8A8v//APL//wDy//8A8v//APL//wDy//8A8v//APL//wDy//8A8v//APL//wDy//8A8v//APL//wDy
        //8A8v//APL//wDy//8A////AK2y7WxMAO36rwD/6KIA/+iiAP/oogD/6KIA/+iiAP/oogD/6KIA/+ii
        AP/oogD/6KIA/+iiAP/oogD/6KIA/+iiAP/oogD/6KIA/+iiAP/oogD/6KIA/+iiAP/oogD/6KIA/+ii
        AP/oogD/6KIA/+iiAP/oogD/6KIA/+6mAP/bjwD/FCwf/wDn9v8A9v//APL//wDy//8A8v//APL//wDy
        //8A8v//APL//wDy//8A8v//APL//wDy//8A8v//APL//wDy//8A8v//APL//wDy//8A8v//APL//wDy
        //8A8v//APL//wDy//8A8v//APL//wDy//8A8v//AP///wCtsu1sTADt+q8A/+iiAP/oogD/6KIA/+ii
        AP/oogD/6KIA/+iiAP/oogD/6KIA/+iiAP/oogD/6KIA/+iiAP/oogD/6KIA/+iiAP/oogD/6KIA/+ii
        AP/oogD/6KIA/+iiAP/oogD/6KIA/+iiAP/oogD/6KIA/+iiAP/upgD/248A/xQsH/8A5/b/APb//wDy
        //8A8v//APL//wDy//8A8v//APL//wDy//8A8v//APL//wDy//8A8v//APL//wDy//8A8v//APL//wDy
        //8A8v//APL//wDy//8A8v//APL//wDy//8A8v//APL//wDy//8A8v//APL//wD///8ArbLtbEwA7fqv
        AP/oogD/6KIA/+iiAP/oogD/6KIA/+iiAP/oogD/6KIA/+iiAP/oogD/6KIA/+iiAP/oogD/6KIA/+ii
        AP/oogD/6KIA/+iiAP/oogD/6KIA/+iiAP/oogD/6KIA/+iiAP/oogD/6KIA/+iiAP/oogD/7qYA/9uP
        AP8ULB//AOf2/wD2//8A8v//APL//wDy//8A8v//APL//wDy//8A8v//APL//wDy//8A8v//APL//wDy
        //8A8v//APL//wDy//8A8v//APL//wDy//8A8v//APL//wDy//8A8v//APL//wDy//8A8v//APL//wDy
        //8A////AK2y7WxMAO36rwD/6KIA/+iiAP/oogD/6KIA/+iiAP/oogD/6KIA/+iiAP/oogD/6KIA/+ii
        AP/oogD/6KIA/+iiAP/oogD/6KIA/+iiAP/oogD/6KIA/+iiAP/oogD/6KIA/+iiAP/oogD/6KIA/+ii
        AP/oogD/6KIA/+6mAP/bjwD/FCwf/wDn9v8A9v//APL//wDy//8A8v//APL//wDy//8A8v//APL//wDy
        //8A8v//APL//wDy//8A8v//APL//wDy//8A8v//APL//wDy//8A8v//APL//wDy//8A8v//APL//wDy
        //8A8v//APL//wDy//8A8v//AP///wCtsu1sTADt+q8A/+iiAP/oogD/6KIA/+iiAP/oogD/6KIA/+ii
        AP/oogD/6KIA/+iiAP/oogD/6KIA/+iiAP/oogD/6KIA/+iiAP/oogD/6KIA/+iiAP/oogD/6KIA/+ii
        AP/oogD/6KIA/+iiAP/oogD/6KIA/+iiAP/upgD/248A/xQsH/8A5/b/APb//wDy//8A8v//APL//wDy
        //8A8v//APL//wDy//8A8v//APL//wDy//8A8v//APL//wDy//8A8v//APL//wDy//8A8v//APL//wDy
        //8A8v//APL//wDy//8A8v//APL//wDy//8A8v//APL//wD///8ArbLtbEwA7fqvAP/oogD/6KIA/+ii
        AP/oogD/6KIA/+iiAP/oogD/6KIA/+iiAP/oogD/6KIA/+iiAP/oogD/6KIA/+iiAP/oogD/6KIA/+ii
        AP/oogD/6KIA/+iiAP/oogD/6KIA/+iiAP/oogD/6KIA/+iiAP/oogD/7qYA/9uPAP8ULB//AOf2/wD2
        //8A8v//APL//wDy//8A8v//APL//wDy//8A8v//APL//wDy//8A8v//APL//wDy//8A8v//APL//wDy
        //8A8v//APL//wDy//8A8v//APL//wDy//8A8v//APL//wDy//8A8v//APL//wDy//8A////AK2y7WxM
        AO36rwD/6KIA/+iiAP/oogD/6KIA/+iiAP/oogD/6KIA/+iiAP/oogD/6KIA/+iiAP/oogD/6KIA/+ii
        AP/oogD/6KIA/+iiAP/oogD/6KIA/+iiAP/oogD/6KIA/+iiAP/oogD/6KIA/+iiAP/oogD/6KIA/+6m
        AP/bjwD/FCwf/wDn9v8A9v//APL//wDy//8A8v//APL//wDy//8A8v//APL//wDy//8A8v//APL//wDy
        //8A8v//APL//wDy//8A8v//APL//wDy//8A8v//APL//wDy//8A8v//APL//wDy//8A8v//APL//wDy
        //8A8v//AP///wCtsu1sTADt+q8A/+iiAP/oogD/6KIA/+iiAP/oogD/6KIA/+iiAP/oogD/6KIA/+ii
        AP/oogD/6KIA/+iiAP/oogD/6KIA/+iiAP/oogD/6KIA/+iiAP/oogD/6KIA/+iiAP/oogD/6KIA/+ii
        AP/oogD/6KIA/+iiAP/upgD/248A/xQsH/8A5/b/APb//wDy//8A8v//APL//wDy//8A8v//APL//wDy
        //8A8v//APL//wDy//8A8v//APL//wDy//8A8v//APL//wDy//8A8v//APL//wDy//8A8v//APL//wDy
        //8A8v//APL//wDy//8A8v//APL//wD///8ArbLtbEwA7fqvAP/oogD/6KIA/+iiAP/oogD/6KIA/+ii
        AP/oogD/6KIA/+iiAP/oogD/6KIA/+iiAP/oogD/6KIA/+iiAP/oogD/6KIA/+iiAP/oogD/6KIA/+ii
        AP/oogD/6KIA/+iiAP/oogD/6KIA/+iiAP/oogD/7qYA/9uPAP8ULB//AOf2/wD2//8A8v//APL//wDy
        //8A8v//APL//wDy//8A8v//APL//wDy//8A8v//APL//wDy//8A8v//APL//wDy//8A8v//APL//wDy
        //8A8v//APL//wDy//8A8v//APL//wDy//8A8v//APL//wDy//8A////AK2y7WxMAO36rwD/6KIA/+ii
        AP/oogD/6KIA/+iiAP/oogD/6KIA/+iiAP/oogD/6KIA/+iiAP/oogD/6KIA/+iiAP/oogD/6KIA/+ii
        AP/oogD/6KIA/+iiAP/oogD/6KIA/+iiAP/oogD/6KIA/+iiAP/powD/7aYA//mtAP/pmAD/FS8h/wD2
        //8A////APz//wD2//8A8v//APL//wDy//8A8v//APL//wDy//8A8v//APL//wDy//8A8v//APL//wDy
        //8A8v//APL//wDy//8A8v//APL//wDy//8A8v//APL//wDy//8A8v//APL//wDy//8A8v//AP///wCt
        su1sTADt+q8A/+iiAP/oogD/6KIA/+iiAP/oogD/6KIA/+iiAP/oogD/6KIA/+iiAP/oogD/6KIA/+ii
        AP/oogD/6KIA/+iiAP/oogD/6KIA/+iiAP/oogD/6KIA/+iiAP/oogD/6KIA//CnAP/6rwD/9asA/9yZ
        AP/EiAD/nWYA/wocE/8ApK7/ALa7/wDP1/8A7Pb/AP///wD///8A9///APL//wDy//8A8v//APL//wDy
        //8A8v//APL//wDy//8A8v//APL//wDy//8A8v//APL//wDy//8A8v//APL//wDy//8A8v//APL//wDy
        //8A8v//APL//wD///8ArbLtbEwA7fqvAP/oogD/6KIA/+iiAP/oogD/6KIA/+iiAP/oogD/6KIA/+ii
        AP/oogD/6KIA/+iiAP/oogD/6KIA/+iiAP/oogD/6KIA/+iiAP/oogD/6KIA/+iiAP/noQD/8agA//uv
        AP/TkgD/iV4A/z8vAP8SFAX/AAkO/wAHFv8IDRf/CAQM/wUEC/8ADBD/ACMk/wBSVP8Ao6f/AOvy/wD/
        //8A9///APH//wDy//8A8v//APL//wDy//8A8v//APL//wDy//8A8v//APL//wDy//8A8v//APL//wDy
        //8A8v//APL//wDy//8A8v//APL//wDy//8A////AK2y7WxMAO36rwD/6KIA/+iiAP/oogD/6KIA/+ii
        AP/oogD/6KIA/+iiAP/oogD/6KIA/+iiAP/oogD/6KIA/+iiAP/oogD/6KIA/+iiAP/oogD/6KIA/+ei
        AP/qowD//LAA/9SUAP9jRQD/Bw0G/wAIHf8rHDH/YjY4/49NNv+pXTH/rF8w/61eL/+iWDL/gUM0/1Up
        L/8oDxv/BwQJ/wAiIv8Ahof/AO/1/wD///8A8v//APL//wDy//8A8v//APL//wDy//8A8v//APL//wDy
        //8A8v//APL//wDy//8A8v//APL//wDy//8A8v//APL//wDy//8A8v//AP///wCtsu1sTADt+q8A/+ii
        AP/oogD/6KIA/+iiAP/oogD/6KIA/+iiAP/oogD/6KIA/+iiAP/oogD/6KIA/+iiAP/oogD/6KIA/+ii
        AP/oogD/6KIA/+ehAP/upgD/96wA/4tgAP8KDgT/Bwwj/2M0Ov+8ZTH/64ka/+6UD//akQ7/x4oP/8GH
        EP/DiA//zo0O/+WTDf/ykRP/23ol/5lPOf9CIy7/CgIH/wAnKP8Atbj/AP///wD0//8A8v//APL//wDy
        //8A8v//APL//wDy//8A8v//APL//wDy//8A8v//APL//wDy//8A8v//APL//wDy//8A8v//APL//wD/
        //8ArbLtbEwA7fqvAP/oogD/6KIA/+iiAP/oogD/6KIA/+iiAP/oogD/6KIA/+iiAP/oogD/6KIA/+ii
        AP/oogD/6KIA/+iiAP/oogD/6KIA/+ehAP/xqAD/7qYA/1A3AP8AARP/TCo6/8hpMP/5mBH/yo8O/4Fp
        Hv9RSi7/ODo3/zA0Ov8uMzv/LzM6/zI1Of9CQDP/ZVgn/6F7Fv/mlwz/74cc/5NLPf8rGST/AAID/wCD
        hf8A////APX//wDy//8A8v//APL//wDy//8A8v//APL//wDy//8A8v//APL//wDy//8A8v//APL//wDy
        //8A8v//APL//wDy//8A////AK2y7WxMAO36rwD/6KIA/+iiAP/oogD/6KIA/+iiAP/oogD/6KIA/+ii
        AP/oogD/6KIA/+iiAP/oogD/6KIA/+iiAP/oogD/6KIA/+eiAP/wqAD/6aMA/zgmAP8ABh7/h0M///iN
        Gf/TlQr/ZVgn/y4yO/8pLz3/MTQ6/zY3Of83ODj/Nzg4/zc4OP83Nzj/NDU5/y0xO/8nLT3/Pj41/5l4
        GP/3ngj/zWkv/0wrOf8EAAD/AGpt/wD///8A9f//APL//wDy//8A8v//APL//wDy//8A8v//APL//wDy
        //8A8v//APL//wDy//8A8v//APL//wDy//8A8v//AP///wCtsu1sTADt+q8A/+iiAP/oogD/6KIA/+ii
        AP/oogD/6KIA/+iiAP/oogD/6KIA/+iiAP/oogD/6KIA/+iiAP/oogD/6KIA/+iiAP/spQD/8qkA/0Mv
        AP8ABh7/n048//+bDf+behb/MTQ5/yswPP83Nzj/ODg4/zg4OP84ODj/ODg4/zg4OP84ODj/ODg4/zg4
        OP84ODj/OTg4/zM1Ov8mLD3/V04s/96bBv/oeiT/VjE8/wMAAP8AfYH/AP///wDy//8A8v//APL//wDy
        //8A8v//APL//wDy//8A8v//APL//wDy//8A8v//APL//wDy//8A8v//APL//wD///8ArbLtbEwA7fqv
        AP/oogD/6KIA/+iiAP/oogD/6KIA/+iiAP/oogD/6KIA/+iiAP/oogD/6KIA/+iiAP/oogD/6KIA/+ii
        AP/oogD//LAA/2xLAP8AABf/mkpA//+fCf+Ibxv/JS0+/zQ2Of85ODj/ODg4/zg4OP84ODj/ODg4/zg4
        OP84ODj/ODg4/zg4OP84ODj/ODg4/zg4OP84ODj/OTg4/yovPf8/PjT/0pgG/+h5JP9PLTr/AAAA/wCu
        tP8A////APH//wDy//8A8v//APL//wDy//8A8v//APL//wDy//8A8v//APL//wDy//8A8v//APL//wDy
        //8A////AK2y7WxMAO36rwD/6KIA/+iiAP/oogD/6KIA/+iiAP/oogD/6KIA/+iiAP/oogD/6KIA/+ii
        AP/oogD/6KIA/+iiAP/oogD/9qwA/7h/AP8AAAn/cDc+//+VEf+Ochn/Ji0+/zY3OP84ODj/ODg4/zg4
        OP84ODj/ODg4/zg4OP84ODj/ODg4/zg4OP84ODj/ODg4/zg4OP84ODj/ODg4/zg4OP85OTj/LTE7/z8+
        NP/fnAX/0Wcx/zAbJv8AGBn/AOju/wD4//8A8v//APL//wDy//8A8v//APL//wDy//8A8v//APL//wDy
        //8A8v//APL//wDy//8A8v//AP///wCtsu1sTADt+q8A/+iiAP/oogD/6KIA/+iiAP/oogD/6KIA/+ii
        AP/oogD/6KIA/+iiAP/oogD/6KIA/+iiAP/oogD/6qMA//OqAP8uIwD/KBcv/+t7Jv+5iwz/KjA8/zY2
        Of84ODj/ODg4/zg4OP84ODj/ODg4/zg4OP84ODj/ODg4/zg4OP84ODj/ODg4/zg4OP84ODj/ODg4/zg4
        OP84ODj/ODg4/zk5OP8qLz3/XFIq//meB/+bS0D/DQAE/wBydv8A////APL//wDy//8A8v//APL//wDy
        //8A8v//APL//wDy//8A8v//APL//wDy//8A8v//APL//wD///8ArbLtbEwA7fqvAP/oogD/6KIA/+ii
        AP/oogD/6KIA/+iiAP/oogD/6KIA/+iiAP/oogD/6KIA/+iiAP/oogD/6KIA//etAP+odAD/AAIP/6FL
        PP/vmwj/SkYw/y8zO/84ODj/ODg4/zg4OP84ODj/ODg4/zg4OP83ODf/MTcx/zA3MP8zNzP/Mjcy/zA3
        MP8wNzH/Nzg3/zg4OP84ODj/ODg4/zg4OP84ODj/ODg4/yctPv+cehT/8YMc/0woM/8AEBD/AN7m/wD5
        //8A8v//APL//wDy//8A8v//APL//wDy//8A8v//APL//wDy//8A8v//APL//wDy//8A////AK2y7WxM
        AO36rwD/6KIA/+iiAP/oogD/6KIA/+iiAP/oogD/6KIA/+iiAP/oogD/6KIA/+iiAP/oogD/6KIA/+ii
        AP/5rgD/RjQA/ycVLf/vfyP/nXoV/yYtPv85ODj/ODg4/zg4OP84ODj/ODg4/zk4Of80NzT/Mjcy/1g8
        V/+BR3//jU2L/41Ni/+DSIL/XT1c/zQ3NP8zNzP/OTg5/zg4OP84ODj/ODg4/zg4OP8xNDr/REIz/+uZ
        CP+jTz7/DAAE/wCKj/8A////APL//wDy//8A8v//APL//wDy//8A8v//APL//wDy//8A8v//APL//wDy
        //8A8v//AP///wCtsu1sTADt+q8A/+iiAP/oogD/6KIA/+iiAP/oogD/6KIA/+iiAP/oogD/6KIA/+ii
        AP/oogD/6KIA/+iiAP/upgD/2ZcA/wgOBf98OTr/9JcN/1VNLP8vMjv/ODg4/zg4OP84ODj/ODg4/zg4
        OP8zNzP/PDg8/4lIh/+lVKX/iUKP/3Y2fv92Nn//hT+M/6JSo/+QSo7/QzhD/zE3Mf85ODn/ODg4/zg4
        OP84ODj/ODg4/yguPf+rgRL/4XQo/zUXIf8APj//APz//wDz//8A8v//APL//wDy//8A8v//APL//wDy
        //8A8v//APL//wDy//8A8v//APL//wD///8ArbLtbEwA7fqvAP/oogD/6KIA/+iiAP/oogD/6KIA/+ii
        AP/oogD/6KIA/+iiAP/oogD/6KIA/+iiAP/oogD/96wA/6NxAP8BBhX/v100/86QDP8yNTn/Nzc4/zg4
        OP84ODj/ODg4/zg4OP81ODX/OTc5/5VLk/+VTZn/SxxX/x0CJf8QABX/EAAV/x4BJv9JGFX/jkqS/51O
        m/9AOD//NDg0/zg4OP84ODj/ODg4/zg4OP8rMDz/bl8j//aMFf9mMDj/ABMU/wDc5v8A+v//APL//wDy
        //8A8v//APL//wDy//8A8v//APL//wDy//8A8v//APL//wDy//8A////AK2y7WxMAO36rwD/6KIA/+ii
        AP/oogD/6KIA/+iiAP/oogD/6KIA/+iiAP/oogD/6KIA/+iiAP/oogD/6KIA//uvAP92UwD/FQsk/+N2
        KP+ifBX/KS89/zg4OP84ODj/ODg4/zg4OP84ODj/Lzcv/3pEeP+cUJ7/OxBG/wQABv8AAAD/AAAA/wAA
        AP8AAAD/BQAH/zoMRv+TTpf/hEaD/zA3MP84ODj/ODg4/zg4OP84ODj/MjU6/0lGMP/qkw3/kUU9/wQG
        CP8At77/AP///wDy//8A8v//APL//wDy//8A8v//APL//wDy//8A8v//APL//wDy//8A8v//AP///wCt
        su12UQDt/70A//qvAP/6rwD/+q8A//qvAP/6rwD/+q8A//qvAP/6rwD/+q8A//qvAP/6rwD/+q8A//qv
        AP//uwD/VUAA/zEVLf/xhB//gmod/ykvPf84ODj/ODg4/zg4OP84ODj/NTc1/0I5Qv+iUqD/Xylp/wUA
        B/8AAAD/AAAA/wAAAP8AAAD/AAAA/wAAAP8HAAn/VyFj/6JTof9KOkr/Mzc0/zg4OP84ODj/ODg4/zU3
        Of86Ozb/2ZEM/7BVOf8QBAn/AJug/wD///8A+v//APr//wD6//8A+v//APr//wD6//8A+v//APr//wD6
        //8A+v//APr//wD///8AsrrtPy0A7ZJnAP+JXwD/iV8A/4lfAP+JXwD/iV8A/4lfAP+JXwD/iV8A/4lf
        AP+JXwD/iV8A/4lfAP+JXwD/kWYA/ykgAP9GIDL/9Ygd/3llH/8qMDz/ODg4/zg4OP84ODj/OTk5/ywz
        LP9SMVH/lkCZ/yAAKv8AAAD/AAAA/wAAAP8AAAD/AAAA/wAAAP8AAAD/AAAA/y8KOf+YS5z/aEBn/y83
        L/84ODj/ODg4/zg4OP82Nzn/NTg4/8+NDf+7WTj/FgkO/wB6gf8A2uH/ANLh/wDS4f8A0uH/ANLh/wDS
        4f8A0uH/ANLh/wDS4f8A0uH/ANLh/wDS4f8A2uH/AJSe7QABNO0AAnr/AAJ0/wACdP8AAnT/AAJ0/wAC
        dP8AAnT/AAJ0/wACdP8AAnT/AAJ0/wACdP8AAnT/AAJ1/wACef8AACj/TiYn//SIHf96ZR//KjA8/zg4
        OP84ODj/ODg4/yoqKv85PTn/kHyQ/8mfy/+LfY//UlNS/wcHB/8AAAD/AAAA/wAAAP8AAAD/AAAA/wAA
        AP8mBi7/kkiX/25DbP8vNy//ODg4/zg4OP84ODj/Njc5/zU4OP/OjQ3/ulk3/xUWHv8HFgj/DioR/w0o
        EP8NKBD/DSgQ/w0oEP8NKBD/DSgQ/w0oEP8NKBD/DSgQ/w0oEP8NKBD/DioR/wgdCu0SDHntKiD//yce
        //8nHv//Jx7//yce//8nHv//Jx7//yce//8nHv//Jx7//yce//8nHv//Jx7//yce//8pIP//AQdY/0sj
        Hf/1hh7/fWge/yowPP84ODj/ODg4/ykpKf9tbW3/4+Lj///////////////////////R0dH/Ozs7/wAA
        AP8AAAD/AAAA/wAAAP8AAAD/KQcy/5ZJmf9sQmv/Lzcv/zg4OP84ODj/ODg4/zY3Of84OTf/1ZEM/7lX
        Of8PCxv/KmUO/1K6IP9MrR3/TK0d/0ytHf9MrR3/TK0d/0ytHf9MrR3/TK0d/0ytHf9MrR3/TK0d/1K5
        H/81exbtEQtu7Sce//8kHO3/JBzt/yQc7f8kHO3/JBzt/yQc7f8kHO3/JBzt/yQc7f8kHO3/JBzt/yQc
        7f8kHO3/Jx7//wYIa/83HBX/7Hom/5p5Fv8pLz3/OTk4/ysrK/9paWn/////////////////////////
        //////////////T09P8xMTH/AAAA/wAAAP8AAAD/AAAA/0YZUf+iU6L/VDtT/zI3Mv84ODj/ODg4/zg4
        OP8zNTr/RUMy/+aTDf+kSz7/BggU/zJ6FP9SvyX/TbMi/02zIv9NsyL/TbMi/02zIv9NsyL/TbMi/02z
        Iv9NsyL/TbMi/02zIv9SwCT/NoEX7RELbu0nHv//JBzt/yQc7f8kHO3/JBzt/yQc7f8kHO3/JBzt/yQc
        7f8kHO3/JBzt/yQc7f8kHO3/JBzt/yce/v8PDZL/GxML/9ZmMv/Biw3/LjM6/zU0Nf84ODj/4uLi////
        ////////////////////////////////////////xcXF/wEBAf8AAAD/AAAA/yECK/+DQ4r/k0yR/zU3
        Nf83ODf/ODg4/zg4OP84ODj/LTE8/2VYJv/2jxL/gTpA/wAKC/89kxr/T7gk/0yxIv9MsSL/TLEi/0yx
        Iv9MsSL/TLEi/0yxIv9MsSL/TLEi/0yxIv9MsSL/Ub4k/zWAF+0RC27tJx7//yQc7f8kHO3/JBzt/yQc
        7f8kHO3/JBzt/yQc7f8kHO3/JBzt/yQc7f8kHO3/JBzt/yQc7f8lHff/HBXI/wMIDP+nRzn/65YL/0pG
        MP8lKC7/bW1t//////////////////////////////////////////////////////8tLS3/AQAE/ykH
        M/90On3/qFSm/086Tv8xNzH/ODg4/zg4OP84ODj/ODg4/yguPf+aeRX/8Xwi/1EnOP8EGwb/S7Ah/02z
        I/9MsSL/TLEi/0yxIv9MsSL/TLEi/0yxIv9MsSL/TLEi/0yxIv9MsSL/TLEi/1G+JP81gBftEQtu7Sce
        //8kHO3/JBzt/yQc7f8kHO3/JBzt/yQc7f8kHO3/JBzt/yQc7f8kHO3/JBzt/yQc7f8kHO3/JBzv/yUc
        8/8ABDD/ZSwq//uIG/+Nchn/Fx4t/4iIh///////////////////////////////////////////////
        ////////g2KK/1kgY/+USpj/pFKi/1g8WP8vNy//ODg4/zg4OP84ODj/ODg4/zQ2Of85Ojf/2ZUK/8lZ
        O/8cECL/GkgK/1LAJf9MsSL/TLEi/0yxIv9MsSL/TLEi/0yxIv9MsSL/TLEi/0yxIv9MsSL/TLEi/0yx
        Iv9RviT/NYAX7RELbu0nHv//JBzt/yQc7f8kHO3/JBzt/yQc7f8kHO3/JBzt/yQc7f8kHO3/JBzt/yQc
        7f8kHO3/JBzt/yQc7f8nHv//Cwp9/x8VCP/TWjv/25gI/ywtJv9+gYX/////////////////////////
        /////////////////////////////7qDuv+TQ5L/fUV7/0M5Q/8vNy//ODg4/zg4OP84ODj/ODg4/zk4
        OP8nLj3/hG0c//qKFv+DOkP/AAQL/zmJGP9QuyT/TLEi/0yxIv9MsSL/TLEi/0yxIv9MsSL/TLEi/0yx
        Iv9MsSL/TLEi/0yxIv9MsSL/Ub4k/zWAF+0RC27tJx7//yQc7f8kHO3/JBzt/yQc7f8kHO3/JBzt/yQc
        7f8kHO3/JBzt/yQc7f8kHO3/JBzt/yQc7f8kHO3/JR30/yEZ3f8AAxD/eDM1//uGHf+RcQr/SlFh////
        //////////////////////////////////////////////r6+v9VTlX/MzAz/y83L/80NzT/ODg4/zg4
        OP84ODj/ODg4/zk4OP8vMjv/RkMy/+WdBf/TWjr/Khgp/wwqBf9QuiT/TLIi/0yxIv9MsSL/TLEi/0yx
        Iv9MsSL/TLEi/0yxIv9MsSL/TLEi/0yxIv9MsSL/TLEi/1G+JP81gBftEQtu7Sce//8kHO3/JBzt/yQc
        7f8kHO3/JBzt/yQc7f8kHO3/JBzt/yQc7f8kHO3/JBzt/yQc7f8kHO3/JBzt/yQc7P8nH///DQp9/xQS
        Av+/TEP/95sH/2NTGP+utcb///////////////////////////////////////////+vr6//KCko/zY3
        Nv84ODj/ODg4/zg4OP84ODj/ODg4/zk4OP8yNTr/LzM7/72PCv/1eCT/cjVB/wABB/85hxf/Ubwk/0yx
        Iv9MsSL/TLEi/0yxIv9MsSL/TLEi/0yxIv9MsSL/TLEi/0yxIv9MsSL/TLEi/0yxIv9RviT/NYAX7REL
        bu0nHv//JBzt/yQc7f8kHO3/JBzt/yQc7f8kHO3/JBzt/yQc7f8kHO3/JBzt/yQc7f8kHO3/JBzt/yQc
        7f8kHO3/JBzx/yUc8f8AAiz/QSIb/+FePP/lmAD/cWQ1/83T5P//////////////////////////////
        ///S0tL/Ozs7/zIyMv84ODj/ODg4/zg4OP84ODj/ODg4/zk4OP8xMzr/LzM7/7CJDf/7iRf/o0JI/wsI
        F/8aRgr/U8Al/0yxIv9MsSL/TLEi/0yxIv9MsSL/TLEi/0yxIv9MsSL/TLEi/0yxIv9MsSL/TLEi/0yx
        Iv9MsSL/Ub4k/zWAF+0RC27tJx7//yQc7f8kHO3/JBzt/yQc7f8kHO3/JBzt/yQc7f8kHO3/JBzt/yQc
        7f8kHO3/JBzt/yQc7f8kHO3/JBzt/yQc7P8mHvv/HRbL/wADB/9fLC7/6GY2/+KWAP98air/maCu/+jr
        8f///////////+vr6/+goKD/Ojo6/zAwMP85OTn/ODg4/zg4OP84ODj/ODg4/zc3OP8pLj3/Ojo2/7WL
        Df/8jRT/tEhG/yIVJP8HHgP/TLEi/062I/9MsSL/TLEi/0yxIv9MsSL/TLEi/0yxIv9MsSL/TLEi/0yx
        Iv9MsSL/TLEi/0yxIv9MsSL/TLEi/1G+JP81gBftEQtu7Sce//8kHO3/JBzt/yQc7f8kHO3/JBzt/yQc
        7f8kHO3/JBzt/yQc7f8kHO3/JBzt/yQc7f8kHO3/JBzt/yQc7f8kHO3/JBzs/yce//8YErH/AAMB/2As
        Lv/iXT3/8pQF/5h0BP9SUEH/S1Jh/1FVXv9AQUP/KSkp/zMzM/85OTn/ODg4/zg4OP83ODj/MzU5/yov
        PP8tMTv/bF0l/9aaB//4fx//sUVI/yIWJP8AEQH/RaMe/1C6JP9MsCL/TLEi/0yxIv9MsSL/TLEi/0yx
        Iv9MsSL/TLEi/0yxIv9MsSL/TLEi/0yxIv9MsSL/TLEi/0yxIv9RviT/NYAX7RELbu0nHv//JBzt/yQc
        7f8kHO3/JBzt/yQc7f8kHO3/JBzt/yQc7f8kHO3/JBzt/yQc7f8kHO3/JBzt/yQc7f8kHO3/JBzt/yQc
        7f8kHO3/Jx///xgSsP8AAwj/RiQe/8FLRP/5fiH/3JIG/5FxDP9ORiL/MjQy/yswPP8pLz3/KS89/ykv
        Pf8qLzz/LzM6/0NBM/90YiL/vo0O//eVD//oZTT/jzxF/xcPHf8FGgP/RJ8d/1G8JP9MsCL/TLEi/0yx
        Iv9MsSL/TLEi/0yxIv9MsSL/TLEi/0yxIv9MsSL/TLEi/0yxIv9MsSL/TLEi/0yxIv9MsSL/Ub4k/zWA
        F+0RC27tJx7//yQc7f8kHO3/JBzt/yQc7f8kHO3/JBzt/yQc7f8kHO3/JBzt/yQc7f8kHO3/JBzt/yQc
        7f8kHO3/JBzt/yQc7f8kHO3/JBzt/yQc7f8nH///HBXF/wACLf8YFQj/fzQ4/9JVPv/4fyL/8JQO/8+Q
        DP+sghL/lncX/5V2F/+UdRj/n3sV/7+KDv/hlQz/+I0W/+xqMf+xRUX/UCY0/wAFDf8SOQf/Sasg/1G8
        JP9MsCL/TLEi/0yxIv9MsSL/TLEi/0yxIv9MsSL/TLEi/0yxIv9MsSL/TLEi/0yxIv9MsSL/TLEi/0yx
        Iv9MsSL/TLEi/1G+JP81gBftEQtu7Sce//8kHO3/JBzt/yQc7f8kHO3/JBzt/yQc7f8kHO3/JBzt/yQc
        7f8kHO3/JBzt/yQc7f8kHO3/JBzt/yQc7f8kHO3/JBzt/yQc7f8kHO3/JBzs/yYe/P8kHO//DAt8/wAF
        FP8kGQ3/bS8v/6tFPv/VWzr/624u//R6Jf/0eiT/9Hsk/+50KP/hZTT/xVA//5I6Qf9NITH/CwkU/wIb
        Bv8wdhT/Ubwk/0+4I/9MsCL/TLEi/0yxIv9MsSL/TLEi/0yxIv9MsSL/TLEi/0yxIv9MsSL/TLEi/0yx
        Iv9MsSL/TLEi/0yxIv9MsSL/TLEi/0yxIv9RviT/NYAX7RELbu0nHv//JBzt/yQc7f8kHO3/JBzt/yQc
        7f8kHO3/JBzt/yQc7f8kHO3/JBzt/yQc7f8kHO3/JBzt/yQc7f8kHO3/JBzt/yQc7f8kHO3/JBzt/yQc
        7f8kHOz/JR3y/yce//8gGNj/Cgp4/wAFK/8GDAz/JBgN/0MhGP9aKCP/Wyoq/1slM/9QHS//MhMl/xYM
        GP8BDgv/CSsH/ypqEf9LryH/Ur8l/02yIv9MsSL/TLEi/0yxIv9MsSL/TLEi/0yxIv9MsSL/TLEi/0yx
        Iv9MsSL/TLEi/0yxIv9MsSL/TLEi/0yxIv9MsSL/TLEi/0yxIv9MsSL/Ub4k/zWAF+0RC27tJx7//yQc
        7f8kHO3/JBzt/yQc7f8kHO3/JBzt/yQc7f8kHO3/JBzt/yQc7f8kHO3/JBzt/yQc7f8kHO3/JBzt/yQc
        7f8kHO3/JBzt/yQc7f8kHO3/JBzt/yQc7f8kHOz/JR31/yce//8jG+3/GhTA/wwMh/8DB1//AAZJ/wAA
        Jv8AFgD/DjoJ/xlNC/8paxH/P5gb/0+4I/9SvyX/TbQj/0ywIv9MsSL/TLEi/0yxIv9MsSL/TLEi/0yx
        Iv9MsSL/TLEi/0yxIv9MsSL/TLEi/0yxIv9MsSL/TLEi/0yxIv9MsSL/TLEi/0yxIv9MsSL/TLEi/1G+
        JP81gBftEQtu7Sce//8kHO3/JBzt/yQc7f8kHO3/JBzt/yQc7f8kHO3/JBzt/yQc7f8kHO3/JBzt/yQc
        7f8kHO3/JBzt/yQc7f8kHO3/JBzt/yQc7f8kHO3/JBzt/yQc7f8kHO3/JBzt/yQc7f8kHO3/JBzw/yYd
        +P8nHv//Jx7//ykf//8PApD/JVsA/1fKJ/9SvyX/Ur4l/0+4I/9MsiL/TLEi/0yxIv9MsSL/TLEi/0yx
        Iv9MsSL/TLEi/0yxIv9MsSL/TLEi/0yxIv9MsSL/TLEi/0yxIv9MsSL/TLEi/0yxIv9MsSL/TLEi/0yx
        Iv9MsSL/TLEi/0yxIv9RviT/NYAX7RELbu0nHv//JBzt/yQc7f8kHO3/JBzt/yQc7f8kHO3/JBzt/yQc
        7f8kHO3/JBzt/yQc7f8kHO3/JBzt/yQc7f8kHO3/JBzt/yQc7f8kHO3/JBzt/yQc7f8kHO3/JBzt/yQc
        7f8kHO3/JBzt/yQc7f8kHO3/JBzt/yQc7f8nHv//DwKJ/yNXAP9SvyX/TLEi/0yxIv9MsSL/TLEi/0yx
        Iv9MsSL/TLEi/0yxIv9MsSL/TLEi/0yxIv9MsSL/TLEi/0yxIv9MsSL/TLEi/0yxIv9MsSL/TLEi/0yx
        Iv9MsSL/TLEi/0yxIv9MsSL/TLEi/0yxIv9MsSL/Ub4k/zWAF+0RC27tJx7//yQc7f8kHO3/JBzt/yQc
        7f8kHO3/JBzt/yQc7f8kHO3/JBzt/yQc7f8kHO3/JBzt/yQc7f8kHO3/JBzt/yQc7f8kHO3/JBzt/yQc
        7f8kHO3/JBzt/yQc7f8kHO3/JBzt/yQc7f8kHO3/JBzt/yQc7f8kHO3/Jx7//w8Cif8jVwD/Ur8l/0yx
        Iv9MsSL/TLEi/0yxIv9MsSL/TLEi/0yxIv9MsSL/TLEi/0yxIv9MsSL/TLEi/0yxIv9MsSL/TLEi/0yx
        Iv9MsSL/TLEi/0yxIv9MsSL/TLEi/0yxIv9MsSL/TLEi/0yxIv9MsSL/TLEi/1G+JP81gBftEQtu7Sce
        //8kHO3/JBzt/yQc7f8kHO3/JBzt/yQc7f8kHO3/JBzt/yQc7f8kHO3/JBzt/yQc7f8kHO3/JBzt/yQc
        7f8kHO3/JBzt/yQc7f8kHO3/JBzt/yQc7f8kHO3/JBzt/yQc7f8kHO3/JBzt/yQc7f8kHO3/JBzt/yce
        //8PAon/I1cA/1K/Jf9MsSL/TLEi/0yxIv9MsSL/TLEi/0yxIv9MsSL/TLEi/0yxIv9MsSL/TLEi/0yx
        Iv9MsSL/TLEi/0yxIv9MsSL/TLEi/0yxIv9MsSL/TLEi/0yxIv9MsSL/TLEi/0yxIv9MsSL/TLEi/0yx
        Iv9RviT/NYAX7RELbu0nHv//JBzt/yQc7f8kHO3/JBzt/yQc7f8kHO3/JBzt/yQc7f8kHO3/JBzt/yQc
        7f8kHO3/JBzt/yQc7f8kHO3/JBzt/yQc7f8kHO3/JBzt/yQc7f8kHO3/JBzt/yQc7f8kHO3/JBzt/yQc
        7f8kHO3/JBzt/yQc7f8nHv//DwKJ/yNXAP9SvyX/TLEi/0yxIv9MsSL/TLEi/0yxIv9MsSL/TLEi/0yx
        Iv9MsSL/TLEi/0yxIv9MsSL/TLEi/0yxIv9MsSL/TLEi/0yxIv9MsSL/TLEi/0yxIv9MsSL/TLEi/0yx
        Iv9MsSL/TLEi/0yxIv9MsSL/Ub4k/zWAF+0RC27tJx7//yQc7f8kHO3/JBzt/yQc7f8kHO3/JBzt/yQc
        7f8kHO3/JBzt/yQc7f8kHO3/JBzt/yQc7f8kHO3/JBzt/yQc7f8kHO3/JBzt/yQc7f8kHO3/JBzt/yQc
        7f8kHO3/JBzt/yQc7f8kHO3/JBzt/yQc7f8kHO3/Jx7//w8Cif8jVwD/Ur8l/0yxIv9MsSL/TLEi/0yx
        Iv9MsSL/TLEi/0yxIv9MsSL/TLEi/0yxIv9MsSL/TLEi/0yxIv9MsSL/TLEi/0yxIv9MsSL/TLEi/0yx
        Iv9MsSL/TLEi/0yxIv9MsSL/TLEi/0yxIv9MsSL/TLEi/1G+JP81gBftEQtu7Sce//8kHO3/JBzt/yQc
        7f8kHO3/JBzt/yQc7f8kHO3/JBzt/yQc7f8kHO3/JBzt/yQc7f8kHO3/JBzt/yQc7f8kHO3/JBzt/yQc
        7f8kHO3/JBzt/yQc7f8kHO3/JBzt/yQc7f8kHO3/JBzt/yQc7f8kHO3/JBzt/yce//8PAon/I1cA/1K/
        Jf9MsSL/TLEi/0yxIv9MsSL/TLEi/0yxIv9MsSL/TLEi/0yxIv9MsSL/TLEi/0yxIv9MsSL/TLEi/0yx
        Iv9MsSL/TLEi/0yxIv9MsSL/TLEi/0yxIv9MsSL/TLEi/0yxIv9MsSL/TLEi/0yxIv9RviT/NYAX7REL
        bu0nHv//JBzt/yQc7f8kHO3/JBzt/yQc7f8kHO3/JBzt/yQc7f8kHO3/JBzt/yQc7f8kHO3/JBzt/yQc
        7f8kHO3/JBzt/yQc7f8kHO3/JBzt/yQc7f8kHO3/JBzt/yQc7f8kHO3/JBzt/yQc7f8kHO3/JBzt/yQc
        7f8nHv//DwKJ/yNXAP9SvyX/TLEi/0yxIv9MsSL/TLEi/0yxIv9MsSL/TLEi/0yxIv9MsSL/TLEi/0yx
        Iv9MsSL/TLEi/0yxIv9MsSL/TLEi/0yxIv9MsSL/TLEi/0yxIv9MsSL/TLEi/0yxIv9MsSL/TLEi/0yx
        Iv9MsSL/Ub4k/zWAF+0RC27tJx7//yQc7f8kHO3/JBzt/yQc7f8kHO3/JBzt/yQc7f8kHO3/JBzt/yQc
        7f8kHO3/JBzt/yQc7f8kHO3/JBzt/yQc7f8kHO3/JBzt/yQc7f8kHO3/JBzt/yQc7f8kHO3/JBzt/yQc
        7f8kHO3/JBzt/yQc7f8kHO3/Jx7//w8Cif8jVwD/Ur8l/0yxIv9MsSL/TLEi/0yxIv9MsSL/TLEi/0yx
        Iv9MsSL/TLEi/0yxIv9MsSL/TLEi/0yxIv9MsSL/TLEi/0yxIv9MsSL/TLEi/0yxIv9MsSL/TLEi/0yx
        Iv9MsSL/TLEi/0yxIv9MsSL/TLEi/1G+JP81gBftEQtu7Sce//8kHO3/JBzt/yQc7f8kHO3/JBzt/yQc
        7f8kHO3/JBzt/yQc7f8kHO3/JBzt/yQc7f8kHO3/JBzt/yQc7f8kHO3/JBzt/yQc7f8kHO3/JBzt/yQc
        7f8kHO3/JBzt/yQc7f8kHO3/JBzt/yQc7f8kHO3/JBzt/yce//8PAon/I1cA/1K/Jf9MsSL/TLEi/0yx
        Iv9MsSL/TLEi/0yxIv9MsSL/TLEi/0yxIv9MsSL/TLEi/0yxIv9MsSL/TLEi/0yxIv9MsSL/TLEi/0yx
        Iv9MsSL/TLEi/0yxIv9MsSL/TLEi/0yxIv9MsSL/TLEi/0yxIv9RviT/NYAX7RELbu0nHv//JBzt/yQc
        7f8kHO3/JBzt/yQc7f8kHO3/JBzt/yQc7f8kHO3/JBzt/yQc7f8kHO3/JBzt/yQc7f8kHO3/JBzt/yQc
        7f8kHO3/JBzt/yQc7f8kHO3/JBzt/yQc7f8kHO3/JBzt/yQc7f8kHO3/JBzt/yQc7f8nHv//DwKJ/yNX
        AP9SvyX/TLEi/0yxIv9MsSL/TLEi/0yxIv9MsSL/TLEi/0yxIv9MsSL/TLEi/0yxIv9MsSL/TLEi/0yx
        Iv9MsSL/TLEi/0yxIv9MsSL/TLEi/0yxIv9MsSL/TLEi/0yxIv9MsSL/TLEi/0yxIv9MsSL/Ub4k/zWA
        F+0RC27tJx7//yQc7f8kHO3/JBzt/yQc7f8kHO3/JBzt/yQc7f8kHO3/JBzt/yQc7f8kHO3/JBzt/yQc
        7f8kHO3/JBzt/yQc7f8kHO3/JBzt/yQc7f8kHO3/JBzt/yQc7f8kHO3/JBzt/yQc7f8kHO3/JBzt/yQc
        7f8kHO3/Jx7//w8Cif8jVwD/Ur8l/0yxIv9MsSL/TLEi/0yxIv9MsSL/TLEi/0yxIv9MsSL/TLEi/0yx
        Iv9MsSL/TLEi/0yxIv9MsSL/TLEi/0yxIv9MsSL/TLEi/0yxIv9MsSL/TLEi/0yxIv9MsSL/TLEi/0yx
        Iv9MsSL/TLEi/1G+JP81gBftEQtu7Sce//8kHO3/JBzt/yQc7f8kHO3/JBzt/yQc7f8kHO3/JBzt/yQc
        7f8kHO3/JBzt/yQc7f8kHO3/JBzt/yQc7f8kHO3/JBzt/yQc7f8kHO3/JBzt/yQc7f8kHO3/JBzt/yQc
        7f8kHO3/JBzt/yQc7f8kHO3/JBzt/yce//8PAon/I1cA/1K/Jf9MsSL/TLEi/0yxIv9MsSL/TLEi/0yx
        Iv9MsSL/TLEi/0yxIv9MsSL/TLEi/0yxIv9MsSL/TLEi/0yxIv9MsSL/TLEi/0yxIv9MsSL/TLEi/0yx
        Iv9MsSL/TLEi/0yxIv9MsSL/TLEi/0yxIv9RviT/NYAX7RAMdPMqIP//Jx7//yce//8nHv//Jx7//yce
        //8nHv//Jx7//yce//8nHv//Jx7//yce//8nHv//Jx7//yce//8nHv//Jx7//yce//8nHv//Jx7//yce
        //8nHv//Jx7//yce//8nHv//Jx7//yce//8nHv//Jx7//yce//8qIP//EAKU/yZeAP9Zzij/Ur8l/1K/
        Jf9SvyX/Ur8l/1K/Jf9SvyX/Ur8l/1K/Jf9SvyX/Ur8l/1K/Jf9SvyX/Ur8l/1K/Jf9SvyX/Ur8l/1K/
        Jf9SvyX/Ur8l/1K/Jf9SvyX/Ur8l/1K/Jf9SvyX/Ur8l/1K/Jf9SvyX/V80n/ziGGvMIAzTcEgx07REL
        bu0RC27tEQtu7RELbu0RC27tEQtu7RELbu0RC27tEQtu7RELbu0RC27tEQtu7RELbu0RC27tEQtu7REL
        bu0RC27tEQtu7RELbu0RC27tEQtu7RELbu0RC27tEQtu7RELbu0RC27tEQtu7RELbu0RC27tEgx07QYB
        P+0QJwDtJVoR7SRSEO0kUhDtJFIQ7SRSEO0kUhDtJFIQ7SRSEO0kUhDtJFIQ7SRSEO0kUhDtJFIQ7SRS
        EO0kUhDtJFIQ7SRSEO0kUhDtJFIQ7SRSEO0kUhDtJFIQ7SRSEO0kUhDtJFIQ7SRSEO0kUhDtJFIQ7SVZ
        Ee0aPArc
</value>
  </data>
</root><|MERGE_RESOLUTION|>--- conflicted
+++ resolved
@@ -117,30 +117,15 @@
   <resheader name="writer">
     <value>System.Resources.ResXResourceWriter, System.Windows.Forms, Version=4.0.0.0, Culture=neutral, PublicKeyToken=b77a5c561934e089</value>
   </resheader>
-<<<<<<< HEAD
   <data name="richTextBoxApplication.Text" xml:space="preserve">
     <value>Auto Screen Capture 2.3.4.0 ("Boombayah")
-=======
-  <data name="richTextBoxDeveloper.Text" xml:space="preserve">
-    <value>Auto Screen Capture 2.3.3.8 ("Boombayah")
->>>>>>> ed0477d1
 Developed by Gavin Kendall (2008 - 2021)
 
 SourceForge Project Site
 https://autoscreen.sourceforge.io/
 
 GitHub Project Site
-<<<<<<< HEAD
 https://github.com/gavinkendall/autoscreen/</value>
-=======
-https://github.com/gavinkendall/autoscreen/
-
-Twitter
-https://twitter.com/autoscreen2
-
-YouTube Channel
-https://www.youtube.com/c/gavinkendall/</value>
->>>>>>> ed0477d1
   </data>
   <data name="richTextBoxLicense.Text" xml:space="preserve">
     <value>Auto Screen Capture uses the GNU license. This means you can use the application for personal or commercial purposes, but it's provided "as is" so there is no warranty included and there is no support for it. The application is both free (as in free beer - it costs nothing for you to have a copy of it and you don't need to give me anything for it) and "free" (as in free speech because it's open source and you can view the source code on the project's website at any time if there are concerns about its functionality). You use my application at your own risk and I take no responsibility for how you use it. I may help you with it depending on how I feel at the time :)
@@ -335,21 +320,13 @@
   </data>
   <data name="richTextBoxChangelog.Text" xml:space="preserve">
     <value>Codename "Boombayah"
-<<<<<<< HEAD
 2.3.4.0    SFTP support.
+2.3.3.7    Memory leak fix.
 2.3.3.6    Active Window Title text comparison includes type of match to use during text comparison. (January 1, 2021)
 2.3.3.5    Application Focus now has Delay Before and Delay After options. (December 7, 2020)
 2.3.3.4    A bug fix for saving of file when adding screenshot to collection. (November 24, 2020)
 2.3.3.3    An internal list of image hash values are stored when emailing screenshots so we do not email duplicate images. (November 24, 2020)
 2.3.3.2    Can now run an Editor without arguments or without %filepath% tag when using Run Editor trigger action. Includes changes to version collection, change to how Application Focus behaves when application not found (so now adds the application to the process list regardless), and bug fix applied to threads. (November 10, 2020)
-=======
-2.3.3.7    Memory leak fix.
-2.3.3.6    Active Window Title text comparison includes type of match to use during text comparison.
-2.3.3.5    Application Focus now has Delay Before and Delay After options.
-2.3.3.4    A bug fix for saving of file when adding screenshot to collection.
-2.3.3.3    An internal list of image hash values are stored when emailing screenshots so we do not email duplicate images.
-2.3.3.2    Can now run an Editor without arguments or without %filepath% tag when using Run Editor trigger action. Includes changes to version collection, change to how Application Focus behaves when application not found (so now adds the application to the process list regardless), and bug fix applied to threads.
->>>>>>> ed0477d1
 2.3.3.1    New command line arguments -activeWindowTitle, -applicationFocus, and -label.
 2.3.3.0    Application Focus moved from Screen to Setup. Fixed Application Focus bug with Active Window Title. Renamed user setting keys. New method for capturing device display resolution.
 2.3.2.9    Application Focus implemented for Screen.
