﻿//-----------------------------------------------------------------------
// <copyright file="TriggerCollection.cs" company="Gavin Kendall">
//     Copyright (c) 2008-2021 Gavin Kendall
// </copyright>
// <author>Gavin Kendall</author>
// <summary>A collection of triggers.</summary>
//
// This program is free software: you can redistribute it and/or modify
// it under the terms of the GNU General Public License as published by
// the Free Software Foundation, either version 3 of the License, or
// (at your option) any later version.
//
// This program is distributed in the hope that it will be useful,
// but WITHOUT ANY WARRANTY; without even the implied warranty of
// MERCHANTABILITY or FITNESS FOR A PARTICULAR PURPOSE. See the
// GNU General Public License for more details.
//
// You should have received a copy of the GNU General Public License
// along with this program. If not, see <https://www.gnu.org/licenses/>.
//-----------------------------------------------------------------------
using System;
using System.Text;
using System.Xml;

namespace AutoScreenCapture
{
    /// <summary>
    /// A collection class to store and manage Trigger objects.
    /// </summary>
    public class TriggerCollection : CollectionTemplate<Trigger>
    {
        private const string XML_FILE_INDENT_CHARS = "   ";
        private const string XML_FILE_TRIGGER_NODE = "trigger";
        private const string XML_FILE_TRIGGERS_NODE = "triggers";
        private const string XML_FILE_ROOT_NODE = "autoscreen";

        private const string TRIGGER_NAME = "name";
        private const string TRIGGER_CONDITION = "condition";
        private const string TRIGGER_ACTION = "action";
        private const string TRIGGER_EDITOR = "editor";
        private const string TRIGGER_ACTIVE = "active";
        private const string TRIGGER_DATE = "date";
        private const string TRIGGER_TIME = "time";
        private const string TRIGGER_DAY = "day";
        private const string TRIGGER_DAYS = "days";
        private const string TRIGGER_SCREEN_CAPTURE_INTERVAL = "screen_capture_interval";
        
        // 2.3.3.9 and older
        private const string TRIGGER_MODULE_ITEM = "module_item";

        // 2.3.4.0 and newer
        private const string TRIGGER_VALUE = "value";

        private readonly string TRIGGER_XPATH;

        private string AppCodename { get; set; }
        private string AppVersion { get; set; }

        /// <summary>
        /// Empty constructor.
        /// </summary>
        public TriggerCollection()
        {
            StringBuilder sb = new StringBuilder();
            sb.Append("/");
            sb.Append(XML_FILE_ROOT_NODE);
            sb.Append("/");
            sb.Append(XML_FILE_TRIGGERS_NODE);
            sb.Append("/");
            sb.Append(XML_FILE_TRIGGER_NODE);

            TRIGGER_XPATH = sb.ToString();
        }

        /// <summary>
        /// Loads the triggers.
        /// </summary>
        public bool LoadXmlFileAndAddTriggers(Config config, FileSystem fileSystem, Log log)
        {
            try
            {
                if (fileSystem.FileExists(fileSystem.TriggersFile))
                {
                    XmlDocument xDoc = new XmlDocument();
                    xDoc.Load(fileSystem.TriggersFile);

                    AppVersion = xDoc.SelectSingleNode("/autoscreen").Attributes["app:version"]?.Value;
                    AppCodename = xDoc.SelectSingleNode("/autoscreen").Attributes["app:codename"]?.Value;

                    XmlNodeList xTriggers = xDoc.SelectNodes(TRIGGER_XPATH);

                    Version v2300 = null;
                    Version v2340 = null;
                    Version configVersion = null;

                    // Change the data for each Trigger that's being loaded if we've detected that
                    // the XML document is from an older version of the application.
                    if (config.Settings.VersionManager.IsOldAppVersion(config.Settings, AppCodename, AppVersion))
                    {
                        log.WriteDebugMessage("An old version of the triggers.xml file was detected. Attempting upgrade to new schema.");

                        v2300 = config.Settings.VersionManager.Versions.Get(Settings.CODENAME_BOOMBAYAH, Settings.CODEVERSION_BOOMBAYAH);
                        v2340 = config.Settings.VersionManager.Versions.Get(Settings.CODENAME_BOOMBAYAH, "2.3.4.0");
                        configVersion = config.Settings.VersionManager.Versions.Get(AppCodename, AppVersion);
                    }

                    foreach (XmlNode xTrigger in xTriggers)
                    {
                        Trigger trigger = new Trigger();
                        XmlNodeReader xReader = new XmlNodeReader(xTrigger);

                        while (xReader.Read())
                        {
                            if (xReader.IsStartElement() && !xReader.IsEmptyElement)
                            {
                                switch (xReader.Name)
                                {
                                    case TRIGGER_NAME:
                                        xReader.Read();
                                        trigger.Name = xReader.Value;
                                        break;

                                    case TRIGGER_CONDITION:
                                        xReader.Read();

                                        string nodeValue = xReader.Value;

                                        if (v2340 != null && configVersion != null && configVersion.VersionNumber < v2340.VersionNumber)
                                        {
                                            log.WriteDebugMessage("Boombayah 2.3.3.4 or older detected when parsing for trigger condition type");

                                            // 2.3.4.0 changes the trigger condition of "ScreenshotTaken" to "AfterScreenshotTaken"
                                            // because of the new condition "BeforeScreenshotTaken" introduced so now we separate those conditions.
                                            if (nodeValue.Equals("ScreenshotTaken"))
                                            {
                                                nodeValue = TriggerConditionType.AfterScreenshotTaken.ToString();
                                            }
                                        }

                                        TriggerConditionType triggerConditionType;

                                        if (Enum.TryParse(nodeValue, out triggerConditionType))
                                        {
                                            trigger.ConditionType = triggerConditionType;
                                        }
                                        
                                        break;

                                    case TRIGGER_ACTION:
                                        xReader.Read();

                                        TriggerActionType triggerActionType;

                                        if (Enum.TryParse(xReader.Value, out triggerActionType))
                                        {
                                            trigger.ActionType = triggerActionType;
                                        }

                                        break;

                                    // This is purely for backwards compatibility with older versions.
                                    // We no longer use Editor. We use ModuleItem now (since 2.3.0.0).
                                    case TRIGGER_EDITOR:
                                        xReader.Read();
                                        trigger.Value = xReader.Value;
                                        break;

                                    case TRIGGER_ACTIVE:
                                        xReader.Read();
                                        trigger.Active = Convert.ToBoolean(xReader.Value);
                                        break;

                                    case TRIGGER_DATE:
                                        xReader.Read();
                                        trigger.Date = Convert.ToDateTime(xReader.Value);
                                        break;

                                    case TRIGGER_TIME:
                                        xReader.Read();
                                        trigger.Time = Convert.ToDateTime(xReader.Value);
                                        break;

                                    case TRIGGER_DAY:
                                        xReader.Read();
                                        trigger.Day = xReader.Value;
                                        break;

                                    case TRIGGER_DAYS:
                                        xReader.Read();
                                        trigger.Days = Convert.ToInt32(xReader.Value);
                                        break;

                                    case TRIGGER_SCREEN_CAPTURE_INTERVAL:
                                        xReader.Read();
                                        trigger.ScreenCaptureInterval = Convert.ToInt32(xReader.Value);
                                        break;

                                        // 2.3.3.9 and older
                                    case TRIGGER_MODULE_ITEM:
                                        xReader.Read();
                                        trigger.Value = xReader.Value;
                                        break;

                                        // 2.3.4.0 and newer
                                    case TRIGGER_VALUE:
                                        xReader.Read();
                                        trigger.Value = xReader.Value;
                                        break;
                                }
                            }
                        }

                        xReader.Close();

                        if (v2300 != null && configVersion != null && configVersion.VersionNumber < v2300.VersionNumber)
                        {
                            log.WriteDebugMessage("Dalek 2.2.4.6 or older detected");

                            // These are new properties for Trigger that were introduced in 2.3.0.0
                            // so any version before 2.3.0.0 needs to have them during an upgrade.
                            trigger.Active = true;
                            trigger.Date = DateTime.Now;
                            trigger.Time = DateTime.Now;
                            trigger.ScreenCaptureInterval = 0;
                        }

                        if (!string.IsNullOrEmpty(trigger.Name))
                        {
                            Add(trigger);
                        }
                    }

                    if (v2340 != null && configVersion != null && configVersion.VersionNumber < v2340.VersionNumber)
                    {
                        log.WriteDebugMessage("Boombayah 2.3.3.4 or older detected");
                        
                        int days = 30;

                        if (config.Settings.VersionManager.OldUserSettings.KeyExists("DaysOldWhenRemoveSlides"))
                        {
                            days = Convert.ToInt32(config.Settings.VersionManager.OldUserSettings.GetByKey("DaysOldWhenRemoveSlides", days).Value.ToString());
                        }

                        if (config.Settings.VersionManager.OldUserSettings.KeyExists("IntKeepScreenshotsForDays"))
                        {
                            days = Convert.ToInt32(config.Settings.VersionManager.OldUserSettings.GetByKey("IntKeepScreenshotsForDays", days).Value.ToString());
                        }

                        if (config.Settings.VersionManager.OldUserSettings.KeyExists("KeepScreenshotsForDays"))
                        {
                            days = Convert.ToInt32(config.Settings.VersionManager.OldUserSettings.GetByKey("KeepScreenshotsForDays", days).Value.ToString());
                        }

                        Trigger triggerBeforeScreenshotSavedDeleteScreenshots = new Trigger()
                        {
                            Active = false,
                            Name = $"Keep screenshots for {days} days",
                            ConditionType = TriggerConditionType.BeforeScreenshotReferencesSaved,
                            ActionType = TriggerActionType.DeleteScreenshots,
                            Date = DateTime.Now,
                            Time = DateTime.Now,
                            ScreenCaptureInterval = 0,
                            Days = days
                        };

                        Add(triggerBeforeScreenshotSavedDeleteScreenshots);
                    }

                    if (config.Settings.VersionManager.IsOldAppVersion(config.Settings, AppCodename, AppVersion))
                    {
                        SaveToXmlFile(config, fileSystem, log);
                    }
                }
                else
                {
                    log.WriteDebugMessage("WARNING: Unable to load triggers");

                    Trigger triggerApplicationStartShowInterface = new Trigger()
                    {
                        Active = true,
                        Name = "Show interface at startup",
                        ConditionType = TriggerConditionType.ApplicationStartup,
                        ActionType = TriggerActionType.ShowInterface,
                        Date = DateTime.Now,
                        Time = DateTime.Now,
                        ScreenCaptureInterval = 0
                    };

                    Trigger triggerScreenCaptureStartedHideInterface = new Trigger()
                    {
                        Active = true,
                        Name = "Hide interface when starting screen capture",
                        ConditionType = TriggerConditionType.ScreenCaptureStarted,
                        ActionType = TriggerActionType.HideInterface,
                        Date = DateTime.Now,
                        Time = DateTime.Now,
                        ScreenCaptureInterval = 0
                    };

                    Trigger triggerScreenCaptureStoppedShowInterface = new Trigger()
                    {
                        Active = true,
                        Name = "Show interface when screen capture stops",
                        ConditionType = TriggerConditionType.ScreenCaptureStopped,
                        ActionType = TriggerActionType.ShowInterface,
                        Date = DateTime.Now,
                        Time = DateTime.Now,
                        ScreenCaptureInterval = 0
                    };

                    Trigger triggerInterfaceClosingHideInterface = new Trigger()
                    {
                        Active = true,
<<<<<<< HEAD
                        Name = "Hide interface when interface closing",
=======
                        Name = "Hide when interface closing",
>>>>>>> 089dc3c5
                        ConditionType = TriggerConditionType.InterfaceClosing,
                        ActionType = TriggerActionType.HideInterface,
                        Date = DateTime.Now,
                        Time = DateTime.Now,
                        ScreenCaptureInterval = 0
                    };

                    Trigger triggerLimitReachedStopScreenCapture = new Trigger()
                    {
                        Active = true,
                        Name = "Stop when limit reached",
                        ConditionType = TriggerConditionType.LimitReached,
                        ActionType = TriggerActionType.StopScreenCapture,
                        Date = DateTime.Now,
                        Time = DateTime.Now,
                        ScreenCaptureInterval = 0
                    };

                    Trigger triggerBeforeScreenshotSavedDeleteScreenshots = new Trigger()
                    {
                        Active = false,
                        Name = "Keep screenshots for 30 days",
                        ConditionType = TriggerConditionType.BeforeScreenshotReferencesSaved,
                        ActionType = TriggerActionType.DeleteScreenshots,
                        Date = DateTime.Now,
                        Time = DateTime.Now,
                        ScreenCaptureInterval = 0,
                        Days = 30
                    };

                    // Setup a few "built in" triggers by default.
                    Add(triggerApplicationStartShowInterface);
                    Add(triggerScreenCaptureStartedHideInterface);
                    Add(triggerScreenCaptureStoppedShowInterface);
                    Add(triggerInterfaceClosingHideInterface);
                    Add(triggerLimitReachedStopScreenCapture);
                    Add(triggerBeforeScreenshotSavedDeleteScreenshots);

                    SaveToXmlFile(config, fileSystem, log);
                }

                return true;
            }
            catch (Exception ex)
            {
                log.WriteExceptionMessage("TriggerCollection::LoadXmlFileAndAddTriggers", ex);

                return false;
            }
        }

        /// <summary>
        /// Saves the triggers.
        /// </summary>
        public bool SaveToXmlFile(Config config, FileSystem fileSystem, Log log)
        {
            try
            {
                XmlWriterSettings xSettings = new XmlWriterSettings();
                xSettings.Indent = true;
                xSettings.CloseOutput = true;
                xSettings.CheckCharacters = true;
                xSettings.Encoding = Encoding.UTF8;
                xSettings.NewLineChars = Environment.NewLine;
                xSettings.IndentChars = XML_FILE_INDENT_CHARS;
                xSettings.NewLineHandling = NewLineHandling.Entitize;
                xSettings.ConformanceLevel = ConformanceLevel.Document;

                if (string.IsNullOrEmpty(fileSystem.TriggersFile))
                {
                    fileSystem.TriggersFile = fileSystem.DefaultTriggersFile;

                    if (fileSystem.FileExists(fileSystem.ConfigFile))
                    {
                        fileSystem.AppendToFile(fileSystem.ConfigFile, "\nTriggersFile=" + fileSystem.TriggersFile);
                    }
                }

                fileSystem.DeleteFile(fileSystem.TriggersFile);

                using (XmlWriter xWriter = XmlWriter.Create(fileSystem.TriggersFile, xSettings))
                {
                    xWriter.WriteStartDocument();
                    xWriter.WriteStartElement(XML_FILE_ROOT_NODE);
                    xWriter.WriteAttributeString("app", "version", XML_FILE_ROOT_NODE, config.Settings.ApplicationVersion);
                    xWriter.WriteAttributeString("app", "codename", XML_FILE_ROOT_NODE, config.Settings.ApplicationCodename);
                    xWriter.WriteStartElement(XML_FILE_TRIGGERS_NODE);

                    foreach (Trigger trigger in base.Collection)
                    {
                        xWriter.WriteStartElement(XML_FILE_TRIGGER_NODE);

                        xWriter.WriteElementString(TRIGGER_ACTIVE, trigger.Active.ToString());
                        xWriter.WriteElementString(TRIGGER_NAME, trigger.Name);
                        xWriter.WriteElementString(TRIGGER_CONDITION, trigger.ConditionType.ToString());
                        xWriter.WriteElementString(TRIGGER_ACTION, trigger.ActionType.ToString());
                        xWriter.WriteElementString(TRIGGER_DATE, trigger.Date.ToString());
                        xWriter.WriteElementString(TRIGGER_TIME, trigger.Time.ToString());
                        xWriter.WriteElementString(TRIGGER_DAY, string.IsNullOrEmpty(trigger.Day) ? "Weekday" : trigger.Day.ToString());
                        xWriter.WriteElementString(TRIGGER_DAYS, trigger.Days.ToString());
                        xWriter.WriteElementString(TRIGGER_SCREEN_CAPTURE_INTERVAL, trigger.ScreenCaptureInterval.ToString());
                        xWriter.WriteElementString(TRIGGER_VALUE, trigger.Value);

                        xWriter.WriteEndElement();
                    }

                    xWriter.WriteEndElement();
                    xWriter.WriteEndElement();
                    xWriter.WriteEndDocument();

                    xWriter.Flush();
                    xWriter.Close();
                }

                return true;
            }
            catch (Exception ex)
            {
                log.WriteExceptionMessage("TriggerCollection::SaveToXmlFile", ex);

                return false;
            }
        }
    }
}<|MERGE_RESOLUTION|>--- conflicted
+++ resolved
@@ -311,11 +311,7 @@
                     Trigger triggerInterfaceClosingHideInterface = new Trigger()
                     {
                         Active = true,
-<<<<<<< HEAD
-                        Name = "Hide interface when interface closing",
-=======
                         Name = "Hide when interface closing",
->>>>>>> 089dc3c5
                         ConditionType = TriggerConditionType.InterfaceClosing,
                         ActionType = TriggerActionType.HideInterface,
                         Date = DateTime.Now,
