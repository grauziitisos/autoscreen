--- conflicted
+++ resolved
@@ -72,7 +72,7 @@
         private int _pageIndex;
 
         /// <summary>
-        /// A form for Trigger.
+        /// Empty constructor.
         /// </summary>
         public FormTrigger(FileSystem fileSystem)
         {
@@ -236,40 +236,13 @@
                     }
                     else
                     {
-<<<<<<< HEAD
                         TriggerCollection.Get(TriggerObject).ModuleItem = string.Empty;
-=======
-                        TriggerCollection.Get(TriggerObject).Name = textBoxTriggerName.Text;
-                        TriggerCollection.Get(TriggerObject).ConditionType = (TriggerConditionType)listBoxCondition.SelectedIndex;
-                        TriggerCollection.Get(TriggerObject).ActionType = (TriggerActionType)listBoxAction.SelectedIndex;
-                        TriggerCollection.Get(TriggerObject).Active = checkBoxActive.Checked;
-                        TriggerCollection.Get(TriggerObject).Date = dateTimePickerDate.Value;
-                        TriggerCollection.Get(TriggerObject).Time = dateTimePickerTime.Value;
-                        TriggerCollection.Get(TriggerObject).Day = comboBoxDay.Text;
-
-                        if (listBoxModuleItemList.SelectedItem != null)
-                        {
-                            TriggerCollection.Get(TriggerObject).ModuleItem = listBoxModuleItemList.SelectedItem.ToString();
-                        }
-                        else
-                        {
-                            TriggerCollection.Get(TriggerObject).ModuleItem = string.Empty;
-                        }
+                    }
 
                         int screenCaptureInterval = _dataConvert.ConvertIntoMilliseconds((int)numericUpDownHoursInterval.Value,
                             (int)numericUpDownMinutesInterval.Value, (int)numericUpDownSecondsInterval.Value,
                             (int)numericUpDownMillisecondsInterval.Value);
 
-                        TriggerCollection.Get(TriggerObject).ScreenCaptureInterval = screenCaptureInterval;
-
-                        Okay();
->>>>>>> ed0477d1
-                    }
-
-                    int screenCaptureInterval = DataConvert.ConvertIntoMilliseconds((int)numericUpDownHoursInterval.Value,
-                        (int)numericUpDownMinutesInterval.Value, (int)numericUpDownSecondsInterval.Value,
-                        (int)numericUpDownMillisecondsInterval.Value);
-
                     TriggerCollection.Get(TriggerObject).ScreenCaptureInterval = screenCaptureInterval;
 
                     Okay();
@@ -298,34 +271,6 @@
             }
         }
 
-<<<<<<< HEAD
-=======
-        private bool InputChanged()
-        {
-            int screenCaptureInterval = _dataConvert.ConvertIntoMilliseconds((int)numericUpDownHoursInterval.Value,
-                            (int)numericUpDownMinutesInterval.Value, (int)numericUpDownSecondsInterval.Value,
-                            (int)numericUpDownMillisecondsInterval.Value);
-
-            if (TriggerObject != null &&
-                ((int)TriggerObject.ConditionType != listBoxCondition.SelectedIndex ||
-                (int)TriggerObject.ActionType != listBoxAction.SelectedIndex ||
-                (listBoxModuleItemList.Items.Count > 0 && TriggerObject.ModuleItem != null &&
-                listBoxModuleItemList.SelectedItem != null &&
-                !TriggerObject.ModuleItem.Equals(listBoxModuleItemList.SelectedItem.ToString())) ||
-                TriggerObject.Active != checkBoxActive.Checked ||
-                TriggerObject.Date != dateTimePickerDate.Value ||
-                TriggerObject.Time != dateTimePickerTime.Value ||
-                !TriggerObject.ScreenCaptureInterval.Equals(screenCaptureInterval)))
-            {
-                return true;
-            }
-            else
-            {
-                return false;
-            }
-        }
-
->>>>>>> ed0477d1
         private bool NameChanged()
         {
             if (TriggerObject != null &&
