--- conflicted
+++ resolved
@@ -203,15 +203,9 @@
                         {
                             log.WriteDebugMessage("An old version of the schedules.xml file was detected. Attempting upgrade to new schema.");
 
-<<<<<<< HEAD
-                            Version v2300 = Settings.VersionManager.Versions.Get(Settings.CODENAME_BOOMBAYAH, Settings.CODEVERSION_BOOMBAYAH);
-                            Version v2319 = Settings.VersionManager.Versions.Get(Settings.CODENAME_BOOMBAYAH, "2.3.1.9");
-                            Version configVersion = Settings.VersionManager.Versions.Get(AppCodename, AppVersion);
-=======
                             Version v2300 = config.Settings.VersionManager.Versions.Get("Boombayah", "2.3.0.0");
                             Version v2319 = config.Settings.VersionManager.Versions.Get("Boombayah", "2.3.1.9");
                             Version configVersion = config.Settings.VersionManager.Versions.Get(AppCodename, AppVersion);
->>>>>>> ed0477d1
 
                             if (v2300 != null && configVersion != null && configVersion.VersionNumber < v2300.VersionNumber)
                             {
@@ -354,14 +348,10 @@
                     fileSystem.AppendToFile(fileSystem.ConfigFile, "\nSchedulesFile=" + fileSystem.SchedulesFile);
                 }
 
-<<<<<<< HEAD
-                FileSystem.DeleteFile(FileSystem.SchedulesFile);
-=======
                 if (fileSystem.FileExists(fileSystem.SchedulesFile))
                 {
                     fileSystem.DeleteFile(fileSystem.SchedulesFile);
                 }
->>>>>>> ed0477d1
 
                 using (XmlWriter xWriter = XmlWriter.Create(fileSystem.SchedulesFile, xSettings))
                 {
