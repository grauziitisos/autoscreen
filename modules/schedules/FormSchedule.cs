--- conflicted
+++ resolved
@@ -28,11 +28,9 @@
     /// </summary>
     public partial class FormSchedule : Form
     {
-<<<<<<< HEAD
+        private DataConvert _dataConvert;
+
         private ToolTip _toolTip = new ToolTip();
-=======
-        private DataConvert _dataConvert;
->>>>>>> ed0477d1
 
         /// <summary>
         /// A collection of schedules.
