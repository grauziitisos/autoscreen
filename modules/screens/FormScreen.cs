﻿//-----------------------------------------------------------------------
// <copyright file="FormScreen.cs" company="Gavin Kendall">
//     Copyright (c) 2020 Gavin Kendall
// </copyright>
// <author>Gavin Kendall</author>
// <summary>A form for adding a new screen or changing an existing screen.</summary>
//
// This program is free software: you can redistribute it and/or modify
// it under the terms of the GNU General Public License as published by
// the Free Software Foundation, either version 3 of the License, or
// (at your option) any later version.
//
// This program is distributed in the hope that it will be useful,
// but WITHOUT ANY WARRANTY; without even the implied warranty of
// MERCHANTABILITY or FITNESS FOR A PARTICULAR PURPOSE. See the
// GNU General Public License for more details.
//
// You should have received a copy of the GNU General Public License
// along with this program. If not, see <https://www.gnu.org/licenses/>.
//-----------------------------------------------------------------------
using System;
using System.Text.RegularExpressions;
using System.Windows.Forms;

namespace AutoScreenCapture
{
    /// <summary>
    /// A class for handling screens.
    /// </summary>
    public partial class FormScreen : Form
    {
<<<<<<< HEAD
        private ToolTip _toolTip = new ToolTip();
=======
        private Log _log;
        private MacroParser _macroParser;
        private ScreenCapture _screenCapture;
        private FileSystem _fileSystem;

>>>>>>> ed0477d1
        private FormMacroTagsToolWindow _formMacroTags;

        /// <summary>
        /// A collection of screens.
        /// </summary>
        public ScreenCollection ScreenCollection { get; } = new ScreenCollection();

        /// <summary>
        /// A collection of regions to be used for selecting a source.
        /// </summary>
        public RegionCollection RegionCollection { get; set; } = new RegionCollection();

        /// <summary>
        /// The current screen object this form handles when creating a new screen or changing a screen.
        /// </summary>
        public Screen ScreenObject { get; set; }

        /// <summary>
        /// A collection of image formats.
        /// </summary>
        public ImageFormatCollection ImageFormatCollection { get; set; }

        /// <summary>
        /// A collection of tags to be used for macro parsing.
        /// </summary>
        public MacroTagCollection TagCollection { get; set; }

        /// <summary>
<<<<<<< HEAD
        /// Access to screen capture methods.
        /// </summary>
        public ScreenCapture ScreenCapture { get; set; }
=======
        /// A dictionary of available screens by device resolution.
        /// </summary>
        public Dictionary<int, ScreenCapture.DeviceOptions> ScreenDictionary;
>>>>>>> ed0477d1

        /// <summary>
        /// Constructor for FormScreen.
        /// </summary>
        public FormScreen(ScreenCapture screenCapture, MacroParser macroParser, FileSystem fileSystem, Log log)
        {
            InitializeComponent();
<<<<<<< HEAD
=======

            _log = log;
            _macroParser = macroParser;
            _screenCapture = screenCapture;
            _fileSystem = fileSystem;

            ScreenDictionary = new Dictionary<int, ScreenCapture.DeviceOptions>();

            RefreshScreenDictionary();
>>>>>>> ed0477d1
        }

        private void FormScreen_Load(object sender, EventArgs e)
        {
            textBoxScreenName.Focus();

            HelpMessage("This is where to configure a screen capture. Select a source and a component then change the display properties and image attributes");

            _toolTip.SetToolTip(checkBoxMouse, "You can include the mouse pointer in your screenshots if the \"Include mouse pointer\" option is checked");
            _toolTip.SetToolTip(comboBoxFormat, "Change the image format for the screenshots taken by this screen capture. JPEG is the recommended image format");
            _toolTip.SetToolTip(checkBoxActive, "You can capture this screen if Active is checked (turned on)");
            _toolTip.SetToolTip(buttonScreenBrowseFolder, "Browse for a folder where screenshots of this screen capture will be saved to");
            _toolTip.SetToolTip(buttonMacroTags, "Open a list of available macro tags. You can keep the Macro Tags window open while you modify your macro");

            comboBoxFormat.Items.Clear();

            pictureBoxPreview.Image = null;

            foreach (ImageFormat imageFormat in ImageFormatCollection)
            {
                comboBoxFormat.Items.Add(imageFormat.Name);
            }

<<<<<<< HEAD
            comboBoxScreenSource.Items.Clear();
            comboBoxScreenSource.Items.Add("Auto Screen Capture");
            comboBoxScreenSource.Items.Add("Graphics Card");
            comboBoxScreenSource.Items.Add("Operating System");
=======
            comboBoxScreenComponent.Items.Add("Active Window");

            for (int i = 1; i <= ScreenDictionary.Count; i++)
            {
                ScreenCapture.DeviceOptions deviceOptions = ScreenDictionary[i];
                comboBoxScreenComponent.Items.Add("Screen " + i + " (" + deviceOptions.width + " x " + deviceOptions.height+ ")");
            }
>>>>>>> ed0477d1

            if (ScreenObject != null)
            {
                Text = "Change Screen";

                textBoxScreenName.Text = ScreenObject.Name;
                textBoxFolder.Text = _fileSystem.CorrectScreenshotsFolderPath(ScreenObject.Folder);
                textBoxMacro.Text = ScreenObject.Macro;
                comboBoxScreenSource.SelectedIndex = ScreenObject.Source;
                comboBoxFormat.SelectedItem = ScreenObject.Format.Name;
                numericUpDownJpegQuality.Value = ScreenObject.JpegQuality;
                numericUpDownResolutionRatio.Value = ScreenObject.ResolutionRatio;
                checkBoxMouse.Checked = ScreenObject.Mouse;
                checkBoxActive.Checked = ScreenObject.Active;
                numericUpDownX.Value = ScreenObject.X;
                numericUpDownY.Value = ScreenObject.Y;
                numericUpDownWidth.Value = ScreenObject.Width;
                numericUpDownHeight.Value = ScreenObject.Height;
            }
            else
            {
                Text = "Add Screen";

                textBoxScreenName.Text = "Screen " + (ScreenCollection.Count + 1);
<<<<<<< HEAD
                textBoxFolder.Text = FileSystem.ScreenshotsFolder;
                textBoxMacro.Text = MacroParser.DefaultMacro;
                comboBoxScreenSource.SelectedIndex = 1;
=======
                textBoxFolder.Text = _fileSystem.ScreenshotsFolder;
                textBoxMacro.Text = _macroParser.DefaultMacro;
                comboBoxScreenComponent.SelectedIndex = 0;
>>>>>>> ed0477d1
                comboBoxFormat.SelectedItem = ScreenCapture.DefaultImageFormat;
                numericUpDownJpegQuality.Value = 100;
                numericUpDownResolutionRatio.Value = 100;
                checkBoxMouse.Checked = true;
                checkBoxActive.Checked = true;
                numericUpDownX.Value = 0;
                numericUpDownY.Value = 0;
                numericUpDownWidth.Value = 0;
                numericUpDownHeight.Value = 0;
            }

            UpdatePreviewMacro();
            UpdatePreviewImage(_screenCapture);
        }

        private void HelpMessage(string message)
        {
            labelHelp.Text = "       " + message;
        }

        private void buttonCancel_Click(object sender, EventArgs e)
        {
            Close();
        }

        private void buttonOK_Click(object sender, EventArgs e)
        {
            if (ScreenObject != null)
            {
                ChangeScreen();
            }
            else
            {
<<<<<<< HEAD
                AddScreen();
=======
                AddNewScreen();
            }
        }

        /// <summary>
        /// Updates the screen dictionary with the available screens.
        /// </summary>
        public void RefreshScreenDictionary()
        {
            ScreenDictionary.Clear();

            int component = 1;

            foreach (System.Windows.Forms.Screen screen in System.Windows.Forms.Screen.AllScreens)
            {
                ScreenDictionary.Add(component, _screenCapture.GetDevice(screen));
                component++;
>>>>>>> ed0477d1
            }
        }

        private void AddScreen()
        {
            if (InputValid())
            {
                TrimInput();

                if (ScreenCollection.GetByName(textBoxScreenName.Text) == null)
                {
                    ScreenCollection.Add(new Screen()
                    {
                        ViewId = Guid.NewGuid(),
                        Name = textBoxScreenName.Text,
                        Folder = _fileSystem.CorrectScreenshotsFolderPath(textBoxFolder.Text),
                        Macro = textBoxMacro.Text,
                        Component = comboBoxScreenComponent.SelectedIndex,
                        Format = ImageFormatCollection.GetByName(comboBoxFormat.Text),
                        JpegQuality = (int)numericUpDownJpegQuality.Value,
                        ResolutionRatio = (int)numericUpDownResolutionRatio.Value,
                        Mouse = checkBoxMouse.Checked,
                        Active = checkBoxActive.Checked,
                        X = (int)numericUpDownX.Value,
                        Y = (int)numericUpDownY.Value,
                        Width = (int)numericUpDownWidth.Value,
                        Height = (int)numericUpDownHeight.Value,
                        Source = comboBoxScreenSource.SelectedIndex
                    });

                    Okay();
                }
                else
                {
                    MessageBox.Show("A screen with this name already exists.", "Duplicate Name Conflict",
                        MessageBoxButtons.OK, MessageBoxIcon.Warning);
                }
            }
            else
            {
                MessageBox.Show("Please enter valid input for each field.", "Invalid Input", MessageBoxButtons.OK,
                    MessageBoxIcon.Error);
            }
        }

        private void ChangeScreen()
        {
            if (InputValid())
            {
                if (NameChanged() || InputChanged())
                {
                    TrimInput();

                    if (ScreenCollection.GetByName(textBoxScreenName.Text) != null && NameChanged())
                    {
                        MessageBox.Show("A screen with this name already exists.", "Duplicate Name Conflict",
                            MessageBoxButtons.OK, MessageBoxIcon.Warning);
                    }
                    else
                    {
                        ScreenCollection.Get(ScreenObject).Name = textBoxScreenName.Text;
                        ScreenCollection.Get(ScreenObject).Folder = _fileSystem.CorrectScreenshotsFolderPath(textBoxFolder.Text);
                        ScreenCollection.Get(ScreenObject).Macro = textBoxMacro.Text;
                        ScreenCollection.Get(ScreenObject).Component = comboBoxScreenComponent.SelectedIndex;
                        ScreenCollection.Get(ScreenObject).Format = ImageFormatCollection.GetByName(comboBoxFormat.Text);
                        ScreenCollection.Get(ScreenObject).JpegQuality = (int)numericUpDownJpegQuality.Value;
                        ScreenCollection.Get(ScreenObject).ResolutionRatio = (int)numericUpDownResolutionRatio.Value;
                        ScreenCollection.Get(ScreenObject).Mouse = checkBoxMouse.Checked;
                        ScreenCollection.Get(ScreenObject).Active = checkBoxActive.Checked;
                        ScreenCollection.Get(ScreenObject).X = (int)numericUpDownX.Value;
                        ScreenCollection.Get(ScreenObject).Y = (int)numericUpDownY.Value;
                        ScreenCollection.Get(ScreenObject).Width = (int)numericUpDownWidth.Value;
                        ScreenCollection.Get(ScreenObject).Height = (int)numericUpDownHeight.Value;
                        ScreenCollection.Get(ScreenObject).Source = comboBoxScreenSource.SelectedIndex;

                        Okay();
                    }
                }
                else
                {
                    Close();
                }
            }
            else
            {
                MessageBox.Show("Please enter valid input for each field.", "Invalid Input", MessageBoxButtons.OK, MessageBoxIcon.Error);
            }
        }

        private void TrimInput()
        {
            textBoxScreenName.Text = textBoxScreenName.Text.Trim();
            textBoxFolder.Text = textBoxFolder.Text.Trim();
            textBoxMacro.Text = textBoxMacro.Text.Trim();
        }

        private bool InputValid()
        {
            if (!string.IsNullOrEmpty(textBoxScreenName.Text) &&
                !string.IsNullOrEmpty(textBoxFolder.Text) &&
                !string.IsNullOrEmpty(textBoxMacro.Text))
            {
                return true;
            }

            return false;
        }

        private bool InputChanged()
        {
            if (ScreenObject != null &&
                (!ScreenObject.Folder.Equals(textBoxFolder.Text) ||
                 !ScreenObject.Macro.Equals(textBoxMacro.Text) ||
                 ScreenObject.Component != comboBoxScreenComponent.SelectedIndex ||
                 !ScreenObject.Format.Equals(comboBoxFormat.SelectedItem) ||
                 ScreenObject.JpegQuality != (int)numericUpDownJpegQuality.Value ||
                 ScreenObject.ResolutionRatio != (int)numericUpDownResolutionRatio.Value ||
                 !ScreenObject.Mouse.Equals(checkBoxMouse.Checked) ||
                 !ScreenObject.Active.Equals(checkBoxActive.Checked) ||
                 ScreenObject.X != (int)numericUpDownX.Value ||
                 ScreenObject.Y != (int)numericUpDownY.Value ||
                 ScreenObject.Width != (int)numericUpDownWidth.Value ||
                 ScreenObject.Height != (int)numericUpDownHeight.Value) ||
                 ScreenObject.Source != comboBoxScreenSource.SelectedIndex)
            {
                return true;
            }

            return false;
        }

        private bool NameChanged()
        {
            if (ScreenObject != null &&
                !ScreenObject.Name.Equals(textBoxScreenName.Text))
            {
                return true;
            }

            return false;
        }

        private void Okay()
        {
            DialogResult = DialogResult.OK;

            Close();
        }

        private void buttonBrowseFolder_Click(object sender, EventArgs e)
        {
            FolderBrowserDialog browser = new FolderBrowserDialog();

            if (browser.ShowDialog() == DialogResult.OK)
            {
                textBoxFolder.Text = browser.SelectedPath;
            }
        }

        private void UpdatePreviewImage(ScreenCapture screenCapture)
        {
            try
            {
                // The Source is "Auto Screen Capture" and the Component is "Active Window".
                if (comboBoxScreenSource.SelectedIndex == 0 && comboBoxScreenComponent.SelectedIndex == 0)
                {
                    labelX.Enabled = false;
                    labelY.Enabled = false;
                    labelWidth.Enabled = false;
                    labelHeight.Enabled = false;

                    numericUpDownX.Enabled = false;
                    numericUpDownY.Enabled = false;
                    numericUpDownWidth.Enabled = false;
                    numericUpDownHeight.Enabled = false;
                }
                else
                {
                    labelX.Enabled = true;
                    labelY.Enabled = true;
                    labelWidth.Enabled = true;
                    labelHeight.Enabled = true;

                    numericUpDownX.Enabled = true;
                    numericUpDownY.Enabled = true;
                    numericUpDownWidth.Enabled = true;
                    numericUpDownHeight.Enabled = true;
                }

                if (checkBoxActive.Checked)
                {
                    // The Source is "Auto Screen Capture" and the Component is "Active Window".
                    if (comboBoxScreenSource.SelectedIndex == 0 && comboBoxScreenComponent.SelectedIndex == 0)
                    {
                        pictureBoxPreview.Image = screenCapture.GetActiveWindowBitmap();
                    }
                    else
                    {
                        pictureBoxPreview.Image = screenCapture.GetScreenBitmap(
                                (int)numericUpDownX.Value,
                                (int)numericUpDownY.Value,
                                (int)numericUpDownWidth.Value,
                                (int)numericUpDownHeight.Value,
                                (int)numericUpDownResolutionRatio.Value,
                                checkBoxMouse.Checked
                            );
                    }

                    UpdatePreviewMacro();
                }
                else
                {
                    pictureBoxPreview.Image = null;

                    textBoxMacroPreview.ForeColor = System.Drawing.Color.White;
                    textBoxMacroPreview.BackColor = System.Drawing.Color.Black;
                    textBoxMacroPreview.Text = "[Active option is off. No screenshots of this screen will be taken during a running screen capture session]";
                }
            }
            catch (Exception ex)
            {
                _log.WriteExceptionMessage("FormScreen::UpdatePreviewImage", ex);
            }
        }

        private void UpdatePreviewMacro()
        {
            textBoxMacroPreview.ForeColor = System.Drawing.Color.Black;
            textBoxMacroPreview.BackColor = System.Drawing.Color.LightYellow;

            textBoxMacroPreview.Text = _macroParser.ParseTags(config: false, textBoxFolder.Text, TagCollection, _log) +
                _macroParser.ParseTags(preview: true, config: false, textBoxScreenName.Text, textBoxMacro.Text, 1,
                ImageFormatCollection.GetByName(comboBoxFormat.Text), Text, TagCollection, _log);
        }

<<<<<<< HEAD
=======
        private System.Windows.Forms.Screen GetScreenByIndex(int index)
        {
            try
            {
                ScreenCapture.DeviceOptions deviceResolution = ScreenDictionary[index];

                return deviceResolution.screen;
            }
            catch (KeyNotFoundException)
            {
                return null;
            }
        }

>>>>>>> ed0477d1
        private void comboBoxFormat_SelectedIndexChanged(object sender, EventArgs e)
        {
            if (comboBoxFormat.Text.Equals("JPEG"))
            {
                numericUpDownJpegQuality.Enabled = true;
            }
            else
            {
                numericUpDownJpegQuality.Enabled = false;
            }

            updatePreviewMacro(sender, e);
        }

        private void updatePositionAndSize(object sender, EventArgs e)
        {
            string component = comboBoxScreenComponent.Text;

            Regex rgxPosition = new Regex(@"X:(?<X>\d+) Y:(?<Y>\d+)");
            Regex rgxSize = new Regex(@"\((?<Width>\d+)x(?<Height>\d+)\)");

            if (rgxPosition.IsMatch(component) && rgxSize.IsMatch(component))
            {
                numericUpDownX.Value = Convert.ToInt32(rgxPosition.Match(component).Groups["X"].Value);
                numericUpDownY.Value = Convert.ToInt32(rgxPosition.Match(component).Groups["Y"].Value);

                numericUpDownWidth.Value = Convert.ToInt32(rgxSize.Match(component).Groups["Width"].Value);
                numericUpDownHeight.Value = Convert.ToInt32(rgxSize.Match(component).Groups["Height"].Value);
            }

            updatePreviewImage(sender, e);
        }

        private void updatePreviewImage(object sender, EventArgs e)
        {
            UpdatePreviewImage(_screenCapture);
        }

        private void updatePreviewMacro(object sender, EventArgs e)
        {
            UpdatePreviewMacro();
        }

        private void buttonMacroTags_Click(object sender, EventArgs e)
        {
            if (_formMacroTags == null || _formMacroTags.IsDisposed)
            {
                _formMacroTags = new FormMacroTagsToolWindow(TagCollection, _macroParser, _log);
                _formMacroTags.Show();
            }
            else
            {
                _formMacroTags.BringToFront();
            }
        }

        private void FormScreen_FormClosing(object sender, FormClosingEventArgs e)
        {
            if (_formMacroTags != null)
            {
                _formMacroTags.Close();
            }
        }

        private void comboBoxScreenSource_SelectedIndexChanged(object sender, EventArgs e)
        {
            comboBoxScreenComponent.Items.Clear();

            // Auto Screen Capture
            if (comboBoxScreenSource.SelectedIndex == 0)
            {
                comboBoxScreenComponent.Items.Add("Active Window");

                // Add screens from screens.xml file.
                foreach (Screen screen in ScreenCollection)
                {
                    // We don't want a Screen object that's null.
                    if (screen == null)
                    {
                        continue;
                    }

                    // We don't care if it's a Screen using Active Window as its Component because that's already available in the list.
                    if (screen.Component == 0 && screen.Source == 0)
                    {
                        continue;
                    }

                    comboBoxScreenComponent.Items.Add("\"" + screen.Name + "\" X:" + screen.X + " Y:" + screen.Y + " (" + screen.Width + "x" + screen.Height + ")");
                }

                // Add regions from regions.xml file.
                foreach (Region region in RegionCollection)
                {
                    // We don't want a Region object that's null.
                    if (region == null)
                    {
                        continue;
                    }

                    comboBoxScreenComponent.Items.Add("\"" + region.Name + "\" X:" + region.X + " Y:" + region.Y + " (" + region.Width + "x" + region.Height + ")");
                }
            }

            // Graphics Card
            if (comboBoxScreenSource.SelectedIndex == 1)
            {
                foreach (System.Windows.Forms.Screen screenFromWindows in System.Windows.Forms.Screen.AllScreens)
                {
                    ScreenCapture.DeviceResolution deviceResolution = ScreenCapture.GetDeviceResolution(screenFromWindows);

                    comboBoxScreenComponent.Items.Add("\"" + deviceResolution.screen.DeviceName + "\" X:" + deviceResolution.screen.Bounds.X + " Y:" + deviceResolution.screen.Bounds.Y + " (" + deviceResolution.width + "x" + deviceResolution.height + ")");
                }
            }

            // Operating System
            if (comboBoxScreenSource.SelectedIndex == 2)
            {
                foreach (System.Windows.Forms.Screen screenFromWindows in System.Windows.Forms.Screen.AllScreens)
                {
                    comboBoxScreenComponent.Items.Add("\"" + screenFromWindows.DeviceName + "\" X:" + screenFromWindows.Bounds.X + " Y:" + screenFromWindows.Bounds.Y + " (" + screenFromWindows.Bounds.Width + "x" + screenFromWindows.Bounds.Height + ")");
                }
            }

            if (ScreenObject != null && ScreenObject.Component < comboBoxScreenComponent.Items.Count)
            {
                comboBoxScreenComponent.SelectedIndex = ScreenObject.Component;
            }
            else
            {
                comboBoxScreenComponent.SelectedIndex = 0;
            }
        }
    }
}<|MERGE_RESOLUTION|>--- conflicted
+++ resolved
@@ -29,15 +29,12 @@
     /// </summary>
     public partial class FormScreen : Form
     {
-<<<<<<< HEAD
-        private ToolTip _toolTip = new ToolTip();
-=======
         private Log _log;
         private MacroParser _macroParser;
         private ScreenCapture _screenCapture;
         private FileSystem _fileSystem;
 
->>>>>>> ed0477d1
+        private ToolTip _toolTip = new ToolTip();
         private FormMacroTagsToolWindow _formMacroTags;
 
         /// <summary>
@@ -66,15 +63,9 @@
         public MacroTagCollection TagCollection { get; set; }
 
         /// <summary>
-<<<<<<< HEAD
         /// Access to screen capture methods.
         /// </summary>
         public ScreenCapture ScreenCapture { get; set; }
-=======
-        /// A dictionary of available screens by device resolution.
-        /// </summary>
-        public Dictionary<int, ScreenCapture.DeviceOptions> ScreenDictionary;
->>>>>>> ed0477d1
 
         /// <summary>
         /// Constructor for FormScreen.
@@ -82,18 +73,11 @@
         public FormScreen(ScreenCapture screenCapture, MacroParser macroParser, FileSystem fileSystem, Log log)
         {
             InitializeComponent();
-<<<<<<< HEAD
-=======
 
             _log = log;
             _macroParser = macroParser;
             _screenCapture = screenCapture;
             _fileSystem = fileSystem;
-
-            ScreenDictionary = new Dictionary<int, ScreenCapture.DeviceOptions>();
-
-            RefreshScreenDictionary();
->>>>>>> ed0477d1
         }
 
         private void FormScreen_Load(object sender, EventArgs e)
@@ -117,20 +101,16 @@
                 comboBoxFormat.Items.Add(imageFormat.Name);
             }
 
-<<<<<<< HEAD
             comboBoxScreenSource.Items.Clear();
             comboBoxScreenSource.Items.Add("Auto Screen Capture");
             comboBoxScreenSource.Items.Add("Graphics Card");
             comboBoxScreenSource.Items.Add("Operating System");
-=======
-            comboBoxScreenComponent.Items.Add("Active Window");
 
             for (int i = 1; i <= ScreenDictionary.Count; i++)
             {
                 ScreenCapture.DeviceOptions deviceOptions = ScreenDictionary[i];
                 comboBoxScreenComponent.Items.Add("Screen " + i + " (" + deviceOptions.width + " x " + deviceOptions.height+ ")");
             }
->>>>>>> ed0477d1
 
             if (ScreenObject != null)
             {
@@ -155,15 +135,9 @@
                 Text = "Add Screen";
 
                 textBoxScreenName.Text = "Screen " + (ScreenCollection.Count + 1);
-<<<<<<< HEAD
-                textBoxFolder.Text = FileSystem.ScreenshotsFolder;
-                textBoxMacro.Text = MacroParser.DefaultMacro;
-                comboBoxScreenSource.SelectedIndex = 1;
-=======
                 textBoxFolder.Text = _fileSystem.ScreenshotsFolder;
                 textBoxMacro.Text = _macroParser.DefaultMacro;
                 comboBoxScreenComponent.SelectedIndex = 0;
->>>>>>> ed0477d1
                 comboBoxFormat.SelectedItem = ScreenCapture.DefaultImageFormat;
                 numericUpDownJpegQuality.Value = 100;
                 numericUpDownResolutionRatio.Value = 100;
@@ -197,27 +171,7 @@
             }
             else
             {
-<<<<<<< HEAD
                 AddScreen();
-=======
-                AddNewScreen();
-            }
-        }
-
-        /// <summary>
-        /// Updates the screen dictionary with the available screens.
-        /// </summary>
-        public void RefreshScreenDictionary()
-        {
-            ScreenDictionary.Clear();
-
-            int component = 1;
-
-            foreach (System.Windows.Forms.Screen screen in System.Windows.Forms.Screen.AllScreens)
-            {
-                ScreenDictionary.Add(component, _screenCapture.GetDevice(screen));
-                component++;
->>>>>>> ed0477d1
             }
         }
 
@@ -453,23 +407,6 @@
                 ImageFormatCollection.GetByName(comboBoxFormat.Text), Text, TagCollection, _log);
         }
 
-<<<<<<< HEAD
-=======
-        private System.Windows.Forms.Screen GetScreenByIndex(int index)
-        {
-            try
-            {
-                ScreenCapture.DeviceOptions deviceResolution = ScreenDictionary[index];
-
-                return deviceResolution.screen;
-            }
-            catch (KeyNotFoundException)
-            {
-                return null;
-            }
-        }
-
->>>>>>> ed0477d1
         private void comboBoxFormat_SelectedIndexChanged(object sender, EventArgs e)
         {
             if (comboBoxFormat.Text.Equals("JPEG"))
