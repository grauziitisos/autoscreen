--- conflicted
+++ resolved
@@ -134,13 +134,7 @@
         {
             try
             {
-<<<<<<< HEAD
-                _imageFormatCollection = imageFormatCollection;
-
-                if (FileSystem.FileExists(FileSystem.ScreensFile))
-=======
                 if (fileSystem.FileExists(fileSystem.ScreensFile))
->>>>>>> ed0477d1
                 {
                     log.WriteDebugMessage("Screens file \"" + fileSystem.ScreensFile + "\" found. Attempting to load XML document");
 
@@ -256,14 +250,9 @@
                         {
                             log.WriteDebugMessage("An old version of the screens.xml file was detected. Attempting upgrade to new schema.");
 
-<<<<<<< HEAD
                             Version v2300 = Settings.VersionManager.Versions.Get(Settings.CODENAME_BOOMBAYAH, Settings.CODEVERSION_BOOMBAYAH);
                             Version v2340 = Settings.VersionManager.Versions.Get(Settings.CODENAME_BOOMBAYAH, "2.3.4.0");
                             Version configVersion = Settings.VersionManager.Versions.Get(AppCodename, AppVersion);
-=======
-                            Version v2300 = config.Settings.VersionManager.Versions.Get("Boombayah", "2.3.0.0");
-                            Version configVersion = config.Settings.VersionManager.Versions.Get(AppCodename, AppVersion);
->>>>>>> ed0477d1
 
                             if (v2300 != null && configVersion != null && configVersion.VersionNumber < v2300.VersionNumber)
                             {
@@ -307,23 +296,13 @@
 
                     if (config.Settings.VersionManager.IsOldAppVersion(config.Settings, AppCodename, AppVersion))
                     {
-<<<<<<< HEAD
-                        Log.WriteDebugMessage("Screens file detected as an old version");
-
-                        SaveToXmlFile();
-=======
                         log.WriteDebugMessage("Screens file detected as an old version");
                         SaveToXmlFile(config, fileSystem, log);
->>>>>>> ed0477d1
                     }
                 }
                 else
                 {
-<<<<<<< HEAD
-                    Log.WriteDebugMessage("WARNING: Unable to load screens. Initializing screen collection");
-=======
                     log.WriteDebugMessage("WARNING: Unable to load screens");
->>>>>>> ed0477d1
 
                     if (Settings.VersionManager.IsOldAppVersion(AppCodename, AppVersion))
                     {
@@ -332,7 +311,6 @@
 
                         if (v2182 != null && configVersion != null && v2182.VersionNumber == configVersion.VersionNumber)
                         {
-<<<<<<< HEAD
                             Add(new Screen()
                             {
                                 ViewId = Guid.NewGuid(),
@@ -353,23 +331,6 @@
                                 DeviceName = string.Empty
                             });
                         }
-=======
-                            ViewId = Guid.NewGuid(),
-                            Name = $"Screen {screenNumber}",
-                            Folder = fileSystem.ScreenshotsFolder,
-                            Macro = macroParser.DefaultMacro,
-                            Component = screenNumber,
-                            Format = imageFormatCollection.GetByName(ScreenCapture.DefaultImageFormat),
-                            JpegQuality = 100,
-                            ResolutionRatio = 100,
-                            Mouse = true,
-                            Active = true
-                        };
-
-                        Add(screen);
-
-                        log.WriteDebugMessage($"Screen {screenNumber} created using \"{fileSystem.ScreenshotsFolder}\" for folder path and \"{macroParser.DefaultMacro}\" for macro.");
->>>>>>> ed0477d1
                     }
                     
                     AddDefaultScreens();
@@ -414,18 +375,12 @@
                     }
                 }
 
-<<<<<<< HEAD
-                FileSystem.DeleteFile(FileSystem.ScreensFile);
-
-                using (XmlWriter xWriter = XmlWriter.Create(FileSystem.ScreensFile, xSettings))
-=======
                 if (fileSystem.FileExists(fileSystem.ScreensFile))
                 {
                     fileSystem.DeleteFile(fileSystem.ScreensFile);
                 }
 
                 using (XmlWriter xWriter = XmlWriter.Create(fileSystem.ScreensFile, xSettings))
->>>>>>> ed0477d1
                 {
                     xWriter.WriteStartDocument();
                     xWriter.WriteStartElement(XML_FILE_ROOT_NODE);
