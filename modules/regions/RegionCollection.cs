--- conflicted
+++ resolved
@@ -177,15 +177,9 @@
                         {
                             log.WriteDebugMessage("An old version of the regions file was detected. Attempting upgrade to new region schema");
 
-<<<<<<< HEAD
-                            Version v2182 = Settings.VersionManager.Versions.Get(Settings.CODENAME_CLARA, Settings.CODEVERSION_CLARA);
-                            Version v2300 = Settings.VersionManager.Versions.Get(Settings.CODENAME_BOOMBAYAH, Settings.CODEVERSION_BOOMBAYAH);
-                            Version configVersion = Settings.VersionManager.Versions.Get(AppCodename, AppVersion);
-=======
                             Version v2182 = config.Settings.VersionManager.Versions.Get("Clara", "2.1.8.2");
                             Version v2300 = config.Settings.VersionManager.Versions.Get("Boombayah", "2.3.0.0");
                             Version configVersion = config.Settings.VersionManager.Versions.Get(AppCodename, AppVersion);
->>>>>>> ed0477d1
 
                             if (v2182 != null && string.IsNullOrEmpty(AppCodename) && string.IsNullOrEmpty(AppVersion))
                             {
@@ -236,11 +230,7 @@
                 {
                     log.WriteDebugMessage("WARNING: Unable to load regions");
 
-<<<<<<< HEAD
-                    SaveToXmlFile();
-=======
                     SaveToXmlFile(config.Settings, fileSystem, log);
->>>>>>> ed0477d1
                 }
 
                 return true;
@@ -280,14 +270,10 @@
                     }
                 }
 
-<<<<<<< HEAD
-                FileSystem.DeleteFile(FileSystem.RegionsFile);
-=======
                 if (fileSystem.FileExists(fileSystem.RegionsFile))
                 {
                     fileSystem.DeleteFile(fileSystem.RegionsFile);
                 }
->>>>>>> ed0477d1
 
                 using (XmlWriter xWriter = XmlWriter.Create(fileSystem.RegionsFile, xSettings))
                 {
