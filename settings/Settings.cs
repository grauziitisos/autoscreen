﻿//-----------------------------------------------------------------------
// <copyright file="Settings.cs" company="Gavin Kendall">
//     Copyright (c) 2020 Gavin Kendall
// </copyright>
// <author>Gavin Kendall</author>
// <summary>The default application settings and default user settings are defined here.</summary>
//
// This program is free software: you can redistribute it and/or modify
// it under the terms of the GNU General Public License as published by
// the Free Software Foundation, either version 3 of the License, or
// (at your option) any later version.
//
// This program is distributed in the hope that it will be useful,
// but WITHOUT ANY WARRANTY; without even the implied warranty of
// MERCHANTABILITY or FITNESS FOR A PARTICULAR PURPOSE. See the
// GNU General Public License for more details.
//
// You should have received a copy of the GNU General Public License
// along with this program. If not, see <https://www.gnu.org/licenses/>.
//-----------------------------------------------------------------------
using System;

namespace AutoScreenCapture
{
    /// <summary>
    /// A class for all the application-specific and user-specific settings used by Auto Screen Capture.
    /// </summary>
    public static class Settings
    {
        /// <summary>
        /// The name of this application.
        /// </summary>
        public static readonly string ApplicationName = DefaultSettings.ApplicationName;

        /// <summary>
        /// The version of this application. This is acquired from the application's assembly.
        /// </summary>
        public static readonly string ApplicationVersion = DefaultSettings.ApplicationVersion;

        // The major versions of Auto Screen Capture.

        /// <summary>
        /// Any version that is older than "Clara" or a version cannot be determined is considered as "Clara".
        /// </summary>
        public const string CODENAME_CLARA = "Clara"; // Clara introduced the Macro field for customizing the filename pattern of image files when writing them to disk.

        /// <summary>
        /// The version number of any version older than "Clara" or a version that cannot be determined.
        /// </summary>
        public const string CODEVERSION_CLARA = "2.1.8.2";

        /// <summary>
        /// The version that introduced an unlimited number of screens in the 2.2 series.
        /// </summary>
        public const string CODENAME_DALEK = "Dalek"; // Dalek made it possible to have an unlimited number of screens, apply labels to screenshots, and create user-defined macro tags.

        // The current major version.
        // Boombayah (named after Blackpink's "Boombayah" - https://www.youtube.com/watch?v=bwmSjveL3Lc)
        // introduces new commands to execute from a command line terminal, the ability to issue commands for a running instance of the application,
        // the Schedules module for managing multiple schedules, and a user-friendly dynamic interface that offers help tips in a help bar at the top.
        // There has also been a lot of work in being able to load screenshots in an "on-demand" manner whenever necessary to avoid hanging while reading
        // screenshots data from, what could be, a very large XML document of screenshot nodes.
        // This version also introduces keyboard shortcuts and it populates the Editors module with a list of applications it finds on the user's machine.
        // The startup time is also faster since we no longer initialize the threads in the beginning (that, in turn, reads from the XML documents).
        // New system tray icon menu items such as Region Select / Clipboard, Region Select / Auto Save, and Region Select / Edit also introduced.
        /// <summary>
        /// The codename for the 2.3 series.
        /// </summary>
        public const string CODENAME_BOOMBAYAH = "Boombayah";

        /// <summary>
        /// The version number of the first version in the 2.3 series.
        /// </summary>
        public const string CODEVERSION_BOOMBAYAH = "2.3.0.0";

        /// <summary>
        /// The codename of this application.
        /// </summary>
        public static readonly string ApplicationCodename = CODENAME_BOOMBAYAH;

        /// <summary>
        /// The application settings collection.
        /// </summary>
        public static SettingCollection Application;

        /// <summary>
        /// The SMTP settings collection.
        /// </summary>
        public static SettingCollection SMTP;

        /// <summary>
        /// The SFTP settings collection.
        /// </summary>
        public static SettingCollection SFTP;

        /// <summary>
        /// The user settings collection.
        /// </summary>
        public static SettingCollection User;

        /// <summary>
        /// The version manager to take care of what to do when an old version is encountered.
        /// </summary>
        public static VersionManager VersionManager;

        /// <summary>
        /// A collection of Version objects representing the various versions of the application.
        /// </summary>
        private static VersionCollection _versionCollection;

        /// <summary>
        /// Creates a new version collection and populates it with all the various versions of the application.
        /// </summary>
        public static void Initialize()
        {
            _versionCollection = new VersionCollection();

            // This version.
            _versionCollection.Add(new Version(ApplicationCodename, ApplicationVersion, isCurrentVersion: true));

            // Older versions should be listed here.
            // WARNING: Never have any of the individual numbers go beyond 9 unless you want to break the upgrade system! This was an issue introduced in 2.2.0.10.
            _versionCollection.Add(new Version(CODENAME_CLARA, "2.1.8.2")); // "Clara"; the last version in the 2.1 "macro" series. This includes the large user.xml file fix (2.1.7.9)); "the handle is invalid" fix when Windows is locked (2.1.8.0), and the removal of the "start when Windows starts" feature (2.1.8.1); because anti-virus software falsely flags the application as a virus if we do that.
            _versionCollection.Add(new Version(CODENAME_DALEK, "2.2.0.0")); // "Dalek"; support for unlimited number of screens. This was a huge release with the most commits ever in the application's history.
            _versionCollection.Add(new Version(CODENAME_DALEK, "2.2.0.1")); // Fixed bug with empty window title which resulted in image files remaining after cleanup.
            _versionCollection.Add(new Version(CODENAME_DALEK, "2.2.0.2")); // Application no longer stops current screen capture session if the directory root does not exist or the drive is not ready. This ensures that the current screen capture session will continue even if the drive being referenced is not available for some reason. Useful if you usually save screen images to an external drive but then disconnect from it and want to continue using the laptop's internal drive. Reintroduced the thread for saving screenshots and the lock on xDoc
            _versionCollection.Add(new Version(CODENAME_DALEK, "2.2.0.3")); // Active window title is retrieved earlier for less chance in having different titles in different screenshot objects despite being in the same screen capture cycle. Some code cleanup. Documentation being added. Fixed a racing condition issue with KeepScreenshotsForDays and Save in ScreenshotCollection
            _versionCollection.Add(new Version(CODENAME_DALEK, "2.2.0.4")); // Expanded scope of lock around screenshot list
            _versionCollection.Add(new Version(CODENAME_DALEK, "2.2.0.5")); // Old screenshots are deleted and unsaved screenshots are saved within the same timer
            _versionCollection.Add(new Version(CODENAME_DALEK, "2.2.0.6")); // An existing label can now be selected from a drop down list of available labels and applying a label to each screenshot is now determined by a checkbox value
            _versionCollection.Add(new Version(CODENAME_DALEK, "2.2.0.7")); // Process Name introduced. Can now filter by an application's process name. Fixed upgrade path from old versions. Removed -debug command line argument. ScreenCapture Count is now reduced whenever there is no image available to capture or active window title is empty to hopefully make the count more accurate when using the count tag. Logging removed in TakeScreenshot and ScreenCapture Save methods to save on disk space when DebugMode enabled
            _versionCollection.Add(new Version(CODENAME_DALEK, "2.2.0.8")); // New macro tags for getting the name of the currently logged in user and the name of the machine being used
            _versionCollection.Add(new Version(CODENAME_DALEK, "2.2.0.9")); // Fixed upgrade path from older versions
            _versionCollection.Add(new Version(CODENAME_DALEK, "2.2.0.10")); // Fixed bug with count value when display is not available
            _versionCollection.Add(new Version(CODENAME_DALEK, "2.2.0.11")); // The %screen% tag has been re-introduced to represent the screen number. Fixed bug with taskbar not being captured. Fixed bug with JPEG quality and resolution ratio
            _versionCollection.Add(new Version(CODENAME_DALEK, "2.2.0.12")); // Fixed bug with JPEG quality
            _versionCollection.Add(new Version(CODENAME_DALEK, "2.2.0.13")); // Fixed null reference error when multiple application instances are started.
            _versionCollection.Add(new Version(CODENAME_DALEK, "2.2.0.14")); // Introduced a new tag that gets the title of the active window. Also added a new method method in MacroParser that strips away characters that are invalid in Windows filenames (except for the backslash character since we use that for the directory path).
            _versionCollection.Add(new Version(CODENAME_DALEK, "2.2.0.15")); // Strip out backslash if it's in the active window title.
            _versionCollection.Add(new Version(CODENAME_DALEK, "2.2.0.16")); // Maintenance timer is turned on when interface is hidden and turned on when interface is shown.
            _versionCollection.Add(new Version(CODENAME_DALEK, "2.2.0.17")); // Replaced -lock command line argument with -passphrase and added logic around hashing the passphrase given from the command line.
            _versionCollection.Add(new Version(CODENAME_DALEK, "2.2.0.18")); // Performance improvements when saving screenshot references to screenshots.xml file.
            _versionCollection.Add(new Version(CODENAME_DALEK, "2.2.0.19")); // Fixing system tray icon messages when mouse hovers over icon during maintenance. Also attempting to fix bug with collection being modified when browsing screenshots.
            _versionCollection.Add(new Version(CODENAME_DALEK, "2.2.0.20")); // Tab pages now auto-scroll.
            _versionCollection.Add(new Version(CODENAME_DALEK, "2.2.0.21")); // Configure drop down menu finished.
            _versionCollection.Add(new Version(CODENAME_DALEK, "2.2.0.22")); // Fixed scheduled start time when running from command line.
            _versionCollection.Add(new Version(CODENAME_DALEK, "2.2.1.0")); // Logging is now an application setting and DebugMode has become verbose logging. I've also fixed a few issues when running -config from the command line.
            _versionCollection.Add(new Version(CODENAME_DALEK, "2.2.1.1")); // You can now add Batch Scripts, PowerShell Scripts, and any type of file for an Editor. Also removed the "Show system tray icon" option.
            _versionCollection.Add(new Version(CODENAME_DALEK, "2.2.1.2")); // Fixed a bug with saving passphrase and hiding system tray icon during command line execution.
            _versionCollection.Add(new Version(CODENAME_DALEK, "2.2.2.0")); // Completed work on Email Screenshot. Also included EmailScreenshot action for Triggers and added confirmation dialog boxes when emailing a screenshot from the interface and removing a screen or region. Email icon image added to Email button.
            _versionCollection.Add(new Version(CODENAME_DALEK, "2.2.2.1")); // Fixed a few bugs.
            _versionCollection.Add(new Version(CODENAME_DALEK, "2.2.2.2")); // Fixed bug with passphrase hash that was being hashed through old version detection by accident.
            _versionCollection.Add(new Version(CODENAME_DALEK, "2.2.2.3")); // Moved default location of autoscreen.conf file.
            _versionCollection.Add(new Version(CODENAME_DALEK, "2.2.2.4")); // Macro tags %machine% and %user% can now be used in folder paths and all paths of the autoscreen.conf file.
            _versionCollection.Add(new Version(CODENAME_DALEK, "2.2.2.5")); // Fixed bug with upgrade system.
            _versionCollection.Add(new Version(CODENAME_DALEK, "2.2.2.6")); // Fixed upgrade system. For real this time.
            _versionCollection.Add(new Version(CODENAME_DALEK, "2.2.2.7")); // Make sure we do not check the drive information if the path is a shared network path.
            _versionCollection.Add(new Version(CODENAME_DALEK, "2.2.2.8")); // Fixed an issue with displaying a screenshot preview.
            _versionCollection.Add(new Version(CODENAME_DALEK, "2.2.2.9")); // Double click system tray icon to show or hide interface. Fixed issue with having backslash characters in name and any invalid Windows characters in path.
            _versionCollection.Add(new Version(CODENAME_DALEK, "2.2.3.0")); // Apply Label system tray icon menu lists available labels.
            _versionCollection.Add(new Version(CODENAME_DALEK, "2.2.3.1")); // Apply Label is made invisible when screen capture session is locked. Fixed bug with parsing command line arguments.
            _versionCollection.Add(new Version(CODENAME_DALEK, "2.2.3.2")); // Apply Label fixed to show labels whenever the system tray icon menu is opened.
            _versionCollection.Add(new Version(CODENAME_DALEK, "2.2.4.6")); // System tray icon turns green when screen capture session is running. Tags are now user-defined and have their own module.
            _versionCollection.Add(new Version(CODENAME_DALEK, "2.2.5.0")); // A version that was never released. This was to make startup speed faster but major features implemented for the application (such as Schedules and controlling a running instance of the application from the command line) deserved 2.2.5.0 to become 2.3.0.0! Boombayah!
            _versionCollection.Add(new Version(CODENAME_BOOMBAYAH, "2.3.0.0")); // Faster startup, commands can be issued to a running instance, multiple schedules, more trigger conditions and trigger actions, and help tips in the help bar.
            _versionCollection.Add(new Version(CODENAME_BOOMBAYAH, "2.3.0.1")); // Fixed bug with FilenameLengthLimit application setting.
            _versionCollection.Add(new Version(CODENAME_BOOMBAYAH, "2.3.0.2")); // Keyboard Shortcuts implemented.
            _versionCollection.Add(new Version(CODENAME_BOOMBAYAH, "2.3.0.3")); // Fixed bug when creating a new Trigger.
            _versionCollection.Add(new Version(CODENAME_BOOMBAYAH, "2.3.0.4")); // StopOnLowDiskError setting implemented.
            _versionCollection.Add(new Version(CODENAME_BOOMBAYAH, "2.3.0.5")); // Fixed bug with upgrade path. Changed target profile to be .NET 4 instead of .NET Client 4.
            _versionCollection.Add(new Version(CODENAME_BOOMBAYAH, "2.3.0.6")); // Fixed interface issues with Windows 10 DPI scaling.
            _versionCollection.Add(new Version(CODENAME_BOOMBAYAH, "2.3.0.7")); // Fixed bug with a timed Trigger that needed to reset the timer when changing the screen capture interval.
            _versionCollection.Add(new Version(CODENAME_BOOMBAYAH, "2.3.0.8")); // Fixed DPI Awareness OS Version check.
            _versionCollection.Add(new Version(CODENAME_BOOMBAYAH, "2.3.0.9")); // Removed font changes for DPI Awareness.
            _versionCollection.Add(new Version(CODENAME_BOOMBAYAH, "2.3.1.0")); // Truncates long file paths.
            _versionCollection.Add(new Version(CODENAME_BOOMBAYAH, "2.3.1.1")); // ActiveWindowTitleLengthLimit application setting implemented.
            _versionCollection.Add(new Version(CODENAME_BOOMBAYAH, "2.3.1.2")); // Snagit Editor introduced as a new default image editor if available.
            _versionCollection.Add(new Version(CODENAME_BOOMBAYAH, "2.3.1.3")); // Fixed bug with new Editor throwing null reference exception on changing its properties because Notes was null.
            _versionCollection.Add(new Version(CODENAME_BOOMBAYAH, "2.3.1.4")); // ExitOnError set to True by default.
            _versionCollection.Add(new Version(CODENAME_BOOMBAYAH, "2.3.1.5")); // Region Select / Auto Save implemented.
            _versionCollection.Add(new Version(CODENAME_BOOMBAYAH, "2.3.1.6")); // Region Select Edit implemented and fixed bug with ViewId for new Screens and Regions.
            _versionCollection.Add(new Version(CODENAME_BOOMBAYAH, "2.3.1.7")); // OptimizeScreenCapture implemented.
            _versionCollection.Add(new Version(CODENAME_BOOMBAYAH, "2.3.1.8")); // Region Select implemented for Regions.
            _versionCollection.Add(new Version(CODENAME_BOOMBAYAH, "2.3.1.9")); // Schedules can now have their own interval set for them separate from the main interval. Also fixed bug with screen capture duration info.
            _versionCollection.Add(new Version(CODENAME_BOOMBAYAH, "2.3.2.0")); // Region Select Auto Save region is created if the regions.xml file is not found so you can view screenshots taken with Region Select Auto Save.
            _versionCollection.Add(new Version(CODENAME_BOOMBAYAH, "2.3.2.1")); // Fixed bug with inactive schedules that should not perform any actions when inactive.
            _versionCollection.Add(new Version(CODENAME_BOOMBAYAH, "2.3.2.2")); // Information Window implemented.
            _versionCollection.Add(new Version(CODENAME_BOOMBAYAH, "2.3.2.3")); // Information Window renamed to Show Screen Capture Status
            _versionCollection.Add(new Version(CODENAME_BOOMBAYAH, "2.3.2.4")); // ListboxScreenshots sorted.
            _versionCollection.Add(new Version(CODENAME_BOOMBAYAH, "2.3.2.5")); // Macro tag expressions can now parse date time format.
            _versionCollection.Add(new Version(CODENAME_BOOMBAYAH, "2.3.2.6")); // "Time of Day" Tag is now "Time Range" Tag. Also implemented "Day/Time" Trigger.
            _versionCollection.Add(new Version(CODENAME_BOOMBAYAH, "2.3.2.7")); // Quarter Year tag implemented.
            _versionCollection.Add(new Version(CODENAME_BOOMBAYAH, "2.3.2.8")); // Changelog added to About Auto Screen Capture window. Fixed bug with hidden system tray icon so no notification balloon appears when system tray icon is hidden.
            _versionCollection.Add(new Version(CODENAME_BOOMBAYAH, "2.3.2.9")); // Application Focus implemented for Screen.
            _versionCollection.Add(new Version(CODENAME_BOOMBAYAH, "2.3.3.0")); // Application Focus moved from Screen to Setup. Fixed Application Focus bug with Active Window Title. Renamed user setting keys. New method for capturing device display resolution.
            _versionCollection.Add(new Version(CODENAME_BOOMBAYAH, "2.3.3.1")); // New command line arguments -activeWindowTitle, -applicationFocus, and -label.
            _versionCollection.Add(new Version(CODENAME_BOOMBAYAH, "2.3.3.2")); // Can now run an Editor without arguments or without %filepath% tag when using Run Editor trigger action. Includes changes to version collection, change to how Application Focus behaves when application not found (so now adds the application to the process list regardless), and bug fix applied to threads.
            _versionCollection.Add(new Version(CODENAME_BOOMBAYAH, "2.3.3.3")); // An internal list of image hash values are stored when emailing screenshots so we do not email duplicate images.
            _versionCollection.Add(new Version(CODENAME_BOOMBAYAH, "2.3.3.4")); // A bug fix for saving of file when adding screenshot to collection.
            _versionCollection.Add(new Version(CODENAME_BOOMBAYAH, "2.3.3.5")); // Application Focus now has Delay Before and Delay After options.

            Application = new SettingCollection
            {
                Filepath = FileSystem.ApplicationSettingsFile
            };

            SMTP = new SettingCollection
            {
                Filepath = FileSystem.SmtpSettingsFile
            };

            SFTP = new SettingCollection
            {
                Filepath = FileSystem.SftpSettingsFile
            };

            User = new SettingCollection
            {
                Filepath = FileSystem.UserSettingsFile
            };

            // Construct the version manager using the version collection and setting collection (containing the user's settings) we just prepared.
            VersionManager = new VersionManager(_versionCollection, User);

            if (Application != null && !string.IsNullOrEmpty(Application.Filepath))
            {
                if (FileSystem.FileExists(Application.Filepath))
                {
                    Application.Load();

                    Application.GetByKey("Name", DefaultSettings.ApplicationName).Value = ApplicationName;
                    Application.GetByKey("Version", DefaultSettings.ApplicationVersion).Value = ApplicationVersion;

                    if (!Application.KeyExists("DebugMode"))
                    {
                        Application.Add(new Setting("DebugMode", DefaultSettings.DebugMode));
                    }

                    if (!Application.KeyExists("ExitOnError"))
                    {
                        Application.Add(new Setting("ExitOnError", DefaultSettings.ExitOnError));
                    }

                    if (!Application.KeyExists("Logging"))
                    {
                        Application.Add(new Setting("Logging", DefaultSettings.Logging));
                    }

                    if (!Application.KeyExists("LowDiskPercentageThreshold"))
                    {
                        Application.Add(new Setting("LowDiskPercentageThreshold", DefaultSettings.LowDiskPercentageThreshold));
                    }

                    if (!Application.KeyExists("ScreenshotsLoadLimit"))
                    {
                        Application.Add(new Setting("ScreenshotsLoadLimit", DefaultSettings.ScreenshotsLoadLimit));
                    }

                    if (!Application.KeyExists("AutoStartFromCommandLine"))
                    {
                        Application.Add(new Setting("AutoStartFromCommandLine", DefaultSettings.AutoStartFromCommandLine));

                        // If this is a version before 2.3.0.0 then set this setting to true because
                        // starting a screen capture session was the old behaviour when running autoscreen.exe
                        // from the command line.
                        if (VersionManager.IsOldAppVersion(Application.AppCodename, Application.AppVersion))
                        {
                            Version v2300 = VersionManager.Versions.Get(CODENAME_BOOMBAYAH, CODEVERSION_BOOMBAYAH);
                            Version configVersion = VersionManager.Versions.Get(Application.AppCodename, Application.AppVersion);

                            if (v2300 != null && configVersion != null && configVersion.VersionNumber < v2300.VersionNumber)
                            {
                                Application.GetByKey("AutoStartFromCommandLine", DefaultSettings.AutoStartFromCommandLine).Value = true;
                            }
                        }
                    }

                    if (!Application.KeyExists("ShowStartupError"))
                    {
                        Application.Add(new Setting("ShowStartupError", DefaultSettings.ShowStartupError));
                    }

                    if (!Application.KeyExists("FilepathLengthLimit"))
                    {
                        Application.Add(new Setting("FilepathLengthLimit", DefaultSettings.FilepathLengthLimit));
                    }

                    if (!Application.KeyExists("StopOnLowDiskError"))
                    {
                        Application.Add(new Setting("StopOnLowDiskError", DefaultSettings.StopOnLowDiskError));
                    }

                    if (!Application.KeyExists("ActiveWindowTitleLengthLimit"))
                    {
                        Application.Add(new Setting("ActiveWindowTitleLengthLimit", DefaultSettings.ActiveWindowTitleLengthLimit));
                    }

                    if (!Application.KeyExists("OptimizeScreenCapture"))
                    {
                        Application.Add(new Setting("OptimizeScreenCapture", DefaultSettings.OptimizeScreenCapture));
                    }

                    if (!Application.KeyExists("AllowUserToConfigureEmailSettings"))
                    {
                        Application.Add(new Setting("AllowUserToConfigureEmailSettings", DefaultSettings.AllowUserToConfigureEmailSettings));
                    }

                    if (!Application.KeyExists("AllowUserToConfigureFileTransferSettings"))
                    {
                        Application.Add(new Setting("AllowUserToConfigureFileTransferSettings", DefaultSettings.AllowUserToConfigureFileTransferSettings));
                    }
                }
                else
                {
                    Application.Add(new Setting("Name", ApplicationName));
                    Application.Add(new Setting("Version", ApplicationVersion));
                    Application.Add(new Setting("DebugMode", DefaultSettings.DebugMode));
                    Application.Add(new Setting("ExitOnError", DefaultSettings.ExitOnError));
                    Application.Add(new Setting("Logging", DefaultSettings.Logging));
                    Application.Add(new Setting("LowDiskPercentageThreshold", DefaultSettings.LowDiskPercentageThreshold));
                    Application.Add(new Setting("ScreenshotsLoadLimit", DefaultSettings.ScreenshotsLoadLimit));
                    Application.Add(new Setting("AutoStartFromCommandLine", DefaultSettings.AutoStartFromCommandLine));
                    Application.Add(new Setting("ShowStartupError", DefaultSettings.ShowStartupError));
                    Application.Add(new Setting("FilepathLengthLimit", DefaultSettings.FilepathLengthLimit));
                    Application.Add(new Setting("StopOnLowDiskError", DefaultSettings.StopOnLowDiskError));
                    Application.Add(new Setting("ActiveWindowTitleLengthLimit", DefaultSettings.ActiveWindowTitleLengthLimit));
                    Application.Add(new Setting("OptimizeScreenCapture", DefaultSettings.OptimizeScreenCapture));
                    Application.Add(new Setting("AllowUserToConfigureEmailSettings", DefaultSettings.AllowUserToConfigureEmailSettings));
                    Application.Add(new Setting("AllowUserToConfigureFileTransferSettings", DefaultSettings.AllowUserToConfigureFileTransferSettings));
                }

                Application.Save();
            }

            if (User != null && !string.IsNullOrEmpty(User.Filepath) && !FileSystem.FileExists(User.Filepath))
            {
                User.Add(new Setting("ScreenCaptureInterval", DefaultSettings.ScreenCaptureInterval));
                User.Add(new Setting("CaptureLimit", DefaultSettings.CaptureLimit));
                User.Add(new Setting("CaptureLimitCheck", DefaultSettings.CaptureLimitCheck));
                User.Add(new Setting("TakeInitialScreenshot", DefaultSettings.TakeInitialScreenshot));
                User.Add(new Setting("ShowSystemTrayIcon", DefaultSettings.ShowSystemTrayIcon));
                User.Add(new Setting("Passphrase", DefaultSettings.Passphrase));
                User.Add(new Setting("ScreenshotLabel", DefaultSettings.ScreenshotLabel));
                User.Add(new Setting("ApplyScreenshotLabel", DefaultSettings.ApplyScreenshotLabel));
                User.Add(new Setting("DefaultEditor", DefaultSettings.DefaultEditor));
                User.Add(new Setting("FirstRun", DefaultSettings.FirstRun));
                User.Add(new Setting("StartScreenCaptureCount", DefaultSettings.StartScreenCaptureCount));
                User.Add(new Setting("ActiveWindowTitleCaptureCheck", DefaultSettings.ActiveWindowTitleCaptureCheck));
                User.Add(new Setting("ActiveWindowTitleCaptureText", DefaultSettings.ActiveWindowTitleCaptureText));
                User.Add(new Setting("UseKeyboardShortcuts", DefaultSettings.UseKeyboardShortcuts));
                User.Add(new Setting("KeyboardShortcutStartScreenCaptureModifier1", DefaultSettings.KeyboardShortcutStartScreenCaptureModifier1));
                User.Add(new Setting("KeyboardShortcutStartScreenCaptureModifier2", DefaultSettings.KeyboardShortcutStartScreenCaptureModifier2));
                User.Add(new Setting("KeyboardShortcutStartScreenCaptureKey", DefaultSettings.KeyboardShortcutStartScreenCaptureKey));
                User.Add(new Setting("KeyboardShortcutStopScreenCaptureModifier1", DefaultSettings.KeyboardShortcutStopScreenCaptureModifier1));
                User.Add(new Setting("KeyboardShortcutStopScreenCaptureModifier2", DefaultSettings.KeyboardShortcutStopScreenCaptureModifier2));
                User.Add(new Setting("KeyboardShortcutStopScreenCaptureKey", DefaultSettings.KeyboardShortcutStopScreenCaptureKey));
                User.Add(new Setting("KeyboardShortcutCaptureNowArchiveModifier1", DefaultSettings.KeyboardShortcutCaptureNowArchiveModifier1));
                User.Add(new Setting("KeyboardShortcutCaptureNowArchiveModifier2", DefaultSettings.KeyboardShortcutCaptureNowArchiveModifier2));
                User.Add(new Setting("KeyboardShortcutCaptureNowArchiveKey", DefaultSettings.KeyboardShortcutCaptureNowArchiveKey));
                User.Add(new Setting("KeyboardShortcutCaptureNowEditModifier1", DefaultSettings.KeyboardShortcutCaptureNowEditModifier1));
                User.Add(new Setting("KeyboardShortcutCaptureNowEditModifier2", DefaultSettings.KeyboardShortcutCaptureNowEditModifier2));
                User.Add(new Setting("KeyboardShortcutCaptureNowEditKey", DefaultSettings.KeyboardShortcutCaptureNowEditKey));
                User.Add(new Setting("KeyboardShortcutRegionSelectClipboardModifier1", DefaultSettings.KeyboardShortcutRegionSelectClipboardModifier1));
                User.Add(new Setting("KeyboardShortcutRegionSelectClipboardModifier2", DefaultSettings.KeyboardShortcutRegionSelectClipboardModifier2));
                User.Add(new Setting("KeyboardShortcutRegionSelectClipboardKey", DefaultSettings.KeyboardShortcutRegionSelectClipboardKey));
                User.Add(new Setting("AutoSaveFolder", DefaultSettings.AutoSaveFolder));
                User.Add(new Setting("AutoSaveMacro", DefaultSettings.AutoSaveMacro));
                User.Add(new Setting("KeyboardShortcutRegionSelectAutoSaveModifier1", DefaultSettings.KeyboardShortcutRegionSelectAutoSaveModifier1));
                User.Add(new Setting("KeyboardShortcutRegionSelectAutoSaveModifier2", DefaultSettings.KeyboardShortcutRegionSelectAutoSaveModifier2));
                User.Add(new Setting("KeyboardShortcutRegionSelectAutoSaveKey", DefaultSettings.KeyboardShortcutRegionSelectAutoSaveKey));
                User.Add(new Setting("KeyboardShortcutRegionSelectEditModifier1", DefaultSettings.KeyboardShortcutRegionSelectEditModifier1));
                User.Add(new Setting("KeyboardShortcutRegionSelectEditModifier2", DefaultSettings.KeyboardShortcutRegionSelectEditModifier2));
                User.Add(new Setting("KeyboardShortcutRegionSelectEditKey", DefaultSettings.KeyboardShortcutRegionSelectEditKey));
<<<<<<< HEAD
=======
                User.Add(new Setting("ActiveWindowTitleMatchType", DefaultSettings.ActiveWindowTitleMatchType));

>>>>>>> ab565a16
                User.Save();
            }

            if (SMTP != null && !string.IsNullOrEmpty(SMTP.Filepath) && !FileSystem.FileExists(SMTP.Filepath))
            {
                // Version 2.3.4.0 now keeps the email settings in its own SMTP settings file instead of application settings.
                SMTP.Add(new Setting("EmailServerHost", DefaultSettings.EmailServerHost));
                SMTP.Add(new Setting("EmailServerPort", DefaultSettings.EmailServerPort));
                SMTP.Add(new Setting("EmailServerEnableSSL", DefaultSettings.EmailServerEnableSSL));
                SMTP.Add(new Setting("EmailClientUsername", DefaultSettings.EmailClientUsername));
                SMTP.Add(new Setting("EmailClientPassword", DefaultSettings.EmailClientPassword));
                SMTP.Add(new Setting("EmailMessageFrom", DefaultSettings.EmailMessageFrom));
                SMTP.Add(new Setting("EmailMessageTo", DefaultSettings.EmailMessageTo));
                SMTP.Add(new Setting("EmailMessageCC", DefaultSettings.EmailMessageCC));
                SMTP.Add(new Setting("EmailMessageBCC", DefaultSettings.EmailMessageBCC));
                SMTP.Add(new Setting("EmailMessageSubject", DefaultSettings.EmailMessageSubject));
                SMTP.Add(new Setting("EmailMessageBody", DefaultSettings.EmailMessageBody));
                SMTP.Add(new Setting("EmailPrompt", DefaultSettings.EmailPrompt));
                SMTP.Save();
            }

            if (SFTP != null && !string.IsNullOrEmpty(SFTP.Filepath) && !FileSystem.FileExists(SFTP.Filepath))
            {
                // Version 2.3.4.0 introduces File Transfer (SFTP) settings.
                SFTP.Add(new Setting("FileTransferServerHost", DefaultSettings.FileTransferServerHost));
                SFTP.Add(new Setting("FileTransferServerPort", DefaultSettings.FileTransferServerPort));
                SFTP.Add(new Setting("FileTransferClientUsername", DefaultSettings.FileTransferClientUsername));
                SFTP.Add(new Setting("FileTransferClientPassword", DefaultSettings.FileTransferClientPassword));
                SFTP.Save();
            }

            Log.DebugMode = Convert.ToBoolean(Application.GetByKey("DebugMode", DefaultSettings.DebugMode).Value);
            Log.LoggingEnabled = Convert.ToBoolean(Application.GetByKey("Logging", DefaultSettings.Logging).Value);
        }

        /// <summary>
        /// Attempts an upgrade on a collection of application settings that may have come from an old version of the application. 
        /// </summary>
        /// <param name="settingCollection">The collection of settings to upgrade.</param>
        public static void UpgradeApplicationSettings(SettingCollection settingCollection)
        {
            try
            {
                if (!VersionManager.IsOldAppVersion(settingCollection.AppCodename, settingCollection.AppVersion))
                {
                    return;
                }

                Log.WriteMessage("An old version or a fresh version of " + ApplicationName + " was detected. Attempting upgrade of application settings");

                VersionManager.OldApplicationSettings = settingCollection.Clone();

                // These will be transfered to the SMTP settings collection via the old application settings list.
                settingCollection.RemoveByKey("EmailServerHost");
                settingCollection.RemoveByKey("EmailServerPort");
                settingCollection.RemoveByKey("EmailServerEnableSSL");
                settingCollection.RemoveByKey("EmailClientUsername");
                settingCollection.RemoveByKey("EmailClientPassword");
                settingCollection.RemoveByKey("EmailMessageFrom");
                settingCollection.RemoveByKey("EmailMessageTo");
                settingCollection.RemoveByKey("EmailMessageCC");
                settingCollection.RemoveByKey("EmailMessageBCC");
                settingCollection.RemoveByKey("EmailMessageSubject");
                settingCollection.RemoveByKey("EmailMessageBody");
                settingCollection.RemoveByKey("EmailPrompt");

                Log.WriteMessage("Upgrade of application settings completed.");

                settingCollection.Save();
            }
            catch (Exception ex)
            {
                Log.WriteExceptionMessage("Settings::UpgradeApplicationSettings", ex);
            }
        }

        /// <summary>
        /// Attempts an upgrade on a collection of SMTP settings that may have come from an old version of the application. 
        /// </summary>
        /// <param name="settingCollection">The collection of settings to upgrade.</param>
        public static void UpgradeSmtpSettings(SettingCollection settingCollection)
        {
            try
            {
                if (!VersionManager.IsOldAppVersion(settingCollection.AppCodename, settingCollection.AppVersion))
                {
                    return;
                }

                Log.WriteMessage("An old version or a fresh version of " + ApplicationName + " was detected. Attempting upgrade of SMTP settings");

                // Transfer old application settings from the application settings to SMTP settings.
                if (VersionManager.OldApplicationSettings.KeyExists("EmailServerHost"))
                {
                    settingCollection.Add(VersionManager.OldApplicationSettings.GetByKey("EmailServerHost"));
                    VersionManager.OldApplicationSettings.RemoveByKey("EmailServerHost");
                }

                if (VersionManager.OldApplicationSettings.KeyExists("EmailServerPort"))
                {
                    settingCollection.Add(VersionManager.OldApplicationSettings.GetByKey("EmailServerPort"));
                    VersionManager.OldApplicationSettings.RemoveByKey("EmailServerPort");
                }

                if (VersionManager.OldApplicationSettings.KeyExists("EmailServerEnableSSL"))
                {
                    settingCollection.Add(VersionManager.OldApplicationSettings.GetByKey("EmailServerEnableSSL"));
                    VersionManager.OldApplicationSettings.RemoveByKey("EmailServerEnableSSL");
                }

                if (VersionManager.OldApplicationSettings.KeyExists("EmailClientUsername"))
                {
                    settingCollection.Add(VersionManager.OldApplicationSettings.GetByKey("EmailClientUsername"));
                    VersionManager.OldApplicationSettings.RemoveByKey("EmailClientUsername");
                }

                if (VersionManager.OldApplicationSettings.KeyExists("EmailClientPassword"))
                {
                    settingCollection.Add(VersionManager.OldApplicationSettings.GetByKey("EmailClientPassword"));
                    VersionManager.OldApplicationSettings.RemoveByKey("EmailClientPassword");
                }

                if (VersionManager.OldApplicationSettings.KeyExists("EmailMessageFrom"))
                {
                    settingCollection.Add(VersionManager.OldApplicationSettings.GetByKey("EmailMessageFrom"));
                    VersionManager.OldApplicationSettings.RemoveByKey("EmailMessageFrom");
                }

                if (VersionManager.OldApplicationSettings.KeyExists("EmailMessageTo"))
                {
                    settingCollection.Add(VersionManager.OldApplicationSettings.GetByKey("EmailMessageTo"));
                    VersionManager.OldApplicationSettings.RemoveByKey("EmailMessageTo");
                }

                if (VersionManager.OldApplicationSettings.KeyExists("EmailMessageCC"))
                {
                    settingCollection.Add(VersionManager.OldApplicationSettings.GetByKey("EmailMessageCC"));
                    VersionManager.OldApplicationSettings.RemoveByKey("EmailMessageCC");
                }

                if (VersionManager.OldApplicationSettings.KeyExists("EmailMessageBCC"))
                {
                    settingCollection.Add(VersionManager.OldApplicationSettings.GetByKey("EmailMessageBCC"));
                    VersionManager.OldApplicationSettings.RemoveByKey("EmailMessageBCC");
                }

                if (VersionManager.OldApplicationSettings.KeyExists("EmailMessageSubject"))
                {
                    settingCollection.Add(VersionManager.OldApplicationSettings.GetByKey("EmailMessageSubject"));
                    VersionManager.OldApplicationSettings.RemoveByKey("EmailMessageSubject");
                }

                if (VersionManager.OldApplicationSettings.KeyExists("EmailMessageBody"))
                {
                    settingCollection.Add(VersionManager.OldApplicationSettings.GetByKey("EmailMessageBody"));
                    VersionManager.OldApplicationSettings.RemoveByKey("EmailMessageBody");
                }

                if (VersionManager.OldApplicationSettings.KeyExists("EmailPrompt"))
                {
                    settingCollection.Add(VersionManager.OldApplicationSettings.GetByKey("EmailPrompt"));
                    VersionManager.OldApplicationSettings.RemoveByKey("EmailPrompt");
                }

                Log.WriteMessage("Upgrade of SMTP settings completed.");

                settingCollection.Save();
            }
            catch (Exception ex)
            {
                Log.WriteExceptionMessage("Settings::UpgradeSmtpSettings", ex);
            }
        }

        /// <summary>
        /// Attempts an upgrade on a collection of SFTP settings that may have come from an old version of the application. 
        /// </summary>
        /// <param name="settingCollection">The collection of settings to upgrade.</param>
        public static void UpgradeSftpSettings(SettingCollection settingCollection)
        {
            try
            {
                if (!VersionManager.IsOldAppVersion(settingCollection.AppCodename, settingCollection.AppVersion))
                {
                    return;
                }

                Log.WriteMessage("An old version or a fresh version of " + ApplicationName + " was detected. Attempting upgrade of SFTP settings");

                Log.WriteMessage("Upgrade of SFTP settings completed.");

                settingCollection.Save();
            }
            catch (Exception ex)
            {
                Log.WriteExceptionMessage("Settings::UpgradeSftpSettings", ex);
            }
        }

        /// <summary>
        /// Attempts an upgrade on a collection of user settings that may have come from an old version of the application.
        /// </summary>
        /// <param name="settingCollection">The collection of settings to upgrade.</param>
        public static void UpgradeUserSettings(SettingCollection settingCollection)
        {
            try
            {
                if (!VersionManager.IsOldAppVersion(settingCollection.AppCodename, settingCollection.AppVersion))
                {
                    return;
                }

                Log.WriteMessage("An old version or a fresh version of " + ApplicationName + " was detected. Attempting upgrade of user settings");

                VersionManager.OldUserSettings = settingCollection.Clone();

                var versionInConfig = new Version(settingCollection.AppCodename, settingCollection.AppVersion, false);

                if (versionInConfig.VersionString.Equals("2.2.0.0") ||
                    versionInConfig.VersionString.Equals("2.2.0.1") ||
                    versionInConfig.VersionString.Equals("2.2.0.2") ||
                    versionInConfig.VersionString.Equals("2.2.0.3") ||
                    versionInConfig.VersionString.Equals("2.2.0.4") ||
                    versionInConfig.VersionString.Equals("2.2.0.5") ||
                    versionInConfig.VersionString.Equals("2.2.0.6") ||
                    versionInConfig.VersionString.Equals("2.2.0.7") ||
                    versionInConfig.VersionString.Equals("2.2.0.8") ||
                    versionInConfig.VersionString.Equals("2.2.0.9") ||
                    versionInConfig.VersionString.Equals("2.2.0.10") ||
                    versionInConfig.VersionString.Equals("2.2.0.11") ||
                    versionInConfig.VersionString.Equals("2.2.0.12") ||
                    versionInConfig.VersionString.Equals("2.2.0.13") ||
                    versionInConfig.VersionString.Equals("2.2.0.14") ||
                    versionInConfig.VersionString.Equals("2.2.0.15") ||
                    versionInConfig.VersionString.Equals("2.2.0.16"))
                {
                    if (settingCollection.KeyExists("StringPassphrase"))
                    {
                        string passphrase = settingCollection.GetByKey("StringPassphrase", string.Empty, createKeyIfNotFound: false).Value.ToString();

                        passphrase = passphrase.Trim();

                        if (passphrase.Length > 0)
                        {
                            // Starting with version 2.2.0.17 we now hash the passphrase so if we encounter the passphrase
                            // in an older version of the application then make sure to hash it and lock the session before we continue.
                            settingCollection.SetValueByKey("Passphrase", Security.Hash(passphrase));
                            ScreenCapture.LockScreenCaptureSession = true;
                        }
                    }
                }

                // Go through the old settings and get the old values from them to be used for the new settings.
                settingCollection.RenameKey("Interval", "ScreenCaptureInterval");
                settingCollection.RenameKey("IntScreenCaptureInterval", "ScreenCaptureInterval");
                settingCollection.RenameKey("IntCaptureLimit", "CaptureLimit");
                settingCollection.RenameKey("BoolCaptureLimit", "CaptureLimitCheck");
                settingCollection.RenameKey("BoolTakeInitialScreenshot", "TakeInitialScreenshot");
                settingCollection.RenameKey("TakeInitialScreenshotCheck", "TakeInitialScreenshot");
                settingCollection.RenameKey("BoolShowSystemTrayIcon", "ShowSystemTrayIcon");
                settingCollection.RenameKey("StringPassphrase", "Passphrase");
                settingCollection.RenameKey("StringScreenshotLabel", "ScreenshotLabel");
                settingCollection.RenameKey("BoolApplyScreenshotLabel", "ApplyScreenshotLabel");
                settingCollection.RenameKey("StringDefaultEditor", "DefaultEditor");
                settingCollection.RenameKey("BoolFirstRun", "FirstRun");
                settingCollection.RenameKey("IntStartScreenCaptureCount", "StartScreenCaptureCount");
                settingCollection.RenameKey("BoolActiveWindowTitleCaptureCheck", "ActiveWindowTitleCaptureCheck");
                settingCollection.RenameKey("StringActiveWindowTitleCaptureText", "ActiveWindowTitleCaptureText");
                settingCollection.RenameKey("StringAutoSaveFolder", "AutoSaveFolder");
                settingCollection.RenameKey("StringAutoSaveMacro", "AutoSaveMacro");
                settingCollection.RenameKey("BoolUseKeyboardShortcuts", "UseKeyboardShortcuts");

                // Keyboard Shortcuts
                settingCollection.RenameKey("StringKeyboardShortcutStartScreenCaptureModifier1", "KeyboardShortcutStartScreenCaptureModifier1");
                settingCollection.RenameKey("StringKeyboardShortcutStartScreenCaptureModifier2", "KeyboardShortcutStartScreenCaptureModifier2");
                settingCollection.RenameKey("StringKeyboardShortcutStartScreenCaptureKey", "KeyboardShortcutStartScreenCaptureKey");
                settingCollection.RenameKey("StringKeyboardShortcutStopScreenCaptureModifier1", "KeyboardShortcutStopScreenCaptureModifier1");
                settingCollection.RenameKey("StringKeyboardShortcutStopScreenCaptureModifier2", "KeyboardShortcutStopScreenCaptureModifier2");
                settingCollection.RenameKey("StringKeyboardShortcutStopScreenCaptureKey", "KeyboardShortcutStopScreenCaptureKey");
                settingCollection.RenameKey("StringKeyboardShortcutCaptureNowArchiveModifier1", "KeyboardShortcutCaptureNowArchiveModifier1");
                settingCollection.RenameKey("StringKeyboardShortcutCaptureNowArchiveModifier2", "KeyboardShortcutCaptureNowArchiveModifier2");
                settingCollection.RenameKey("StringKeyboardShortcutCaptureNowArchiveKey", "KeyboardShortcutCaptureNowArchiveKey");
                settingCollection.RenameKey("StringKeyboardShortcutCaptureNowEditModifier1", "KeyboardShortcutCaptureNowEditModifier1");
                settingCollection.RenameKey("StringKeyboardShortcutCaptureNowEditModifier2", "KeyboardShortcutCaptureNowEditModifier2");
                settingCollection.RenameKey("StringKeyboardShortcutCaptureNowEditKey", "KeyboardShortcutCaptureNowEditKey");
                settingCollection.RenameKey("StringKeyboardShortcutRegionSelectClipboardModifier1", "KeyboardShortcutRegionSelectClipboardModifier1");
                settingCollection.RenameKey("StringKeyboardShortcutRegionSelectClipboardModifier2", "KeyboardShortcutRegionSelectClipboardModifier2");
                settingCollection.RenameKey("StringKeyboardShortcutRegionSelectClipboardKey", "KeyboardShortcutRegionSelectClipboardKey");
                settingCollection.RenameKey("StringKeyboardShortcutRegionSelectAutoSaveModifier1", "KeyboardShortcutRegionSelectAutoSaveModifier1");
                settingCollection.RenameKey("StringKeyboardShortcutRegionSelectAutoSaveModifier2", "KeyboardShortcutRegionSelectAutoSaveModifier2");
                settingCollection.RenameKey("StringKeyboardShortcutRegionSelectAutoSaveKey", "KeyboardShortcutRegionSelectAutoSaveKey");
                settingCollection.RenameKey("StringKeyboardShortcutRegionSelectEditModifier1", "KeyboardShortcutRegionSelectEditModifier1");
                settingCollection.RenameKey("StringKeyboardShortcutRegionSelectEditModifier2", "KeyboardShortcutRegionSelectEditModifier2");
                settingCollection.RenameKey("StringKeyboardShortcutRegionSelectEditKey", "KeyboardShortcutRegionSelectEditKey");

                // Remove the old settings.
                settingCollection.RemoveByKey("BoolLockScreenCaptureSession");
                settingCollection.RemoveByKey("BoolCaptureStopAt");
                settingCollection.RemoveByKey("BoolCaptureStartAt");
                settingCollection.RemoveByKey("BoolCaptureOnSunday");
                settingCollection.RemoveByKey("BoolCaptureOnMonday");
                settingCollection.RemoveByKey("BoolCaptureOnTuesday");
                settingCollection.RemoveByKey("BoolCaptureOnWednesday");
                settingCollection.RemoveByKey("BoolCaptureOnThursday");
                settingCollection.RemoveByKey("BoolCaptureOnFriday");
                settingCollection.RemoveByKey("BoolCaptureOnSaturday");
                settingCollection.RemoveByKey("BoolCaptureOnTheseDays");
                settingCollection.RemoveByKey("DateTimeCaptureStopAt");
                settingCollection.RemoveByKey("DateTimeCaptureStartAt");
                settingCollection.RemoveByKey("FilepathLimitLength");
                settingCollection.RemoveByKey("CaptureStopAtCheck");
                settingCollection.RemoveByKey("CaptureStartAtCheck");
                settingCollection.RemoveByKey("CaptureOnSundayCheck");
                settingCollection.RemoveByKey("CaptureOnMondayCheck");
                settingCollection.RemoveByKey("CaptureOnTuesdayCheck");
                settingCollection.RemoveByKey("CaptureOnWednesdayCheck");
                settingCollection.RemoveByKey("CaptureOnThursdayCheck");
                settingCollection.RemoveByKey("CaptureOnFridayCheck");
                settingCollection.RemoveByKey("CaptureOnSaturdayCheck");
                settingCollection.RemoveByKey("CaptureOnTheseDaysCheck");
                settingCollection.RemoveByKey("CaptureStopAtValue");
                settingCollection.RemoveByKey("CaptureStartAtValue");
                settingCollection.RemoveByKey("LockScreenCaptureSession");
                settingCollection.RemoveByKey("ScreenshotsDirectory");
                settingCollection.RemoveByKey("ScheduleImageFormat");
                settingCollection.RemoveByKey("SlideSkip");
                settingCollection.RemoveByKey("ImageResolutionRatio");
                settingCollection.RemoveByKey("ImageFormatFilter");
                settingCollection.RemoveByKey("ImageFormatFilterIndex");
                settingCollection.RemoveByKey("SlideshowDelay");
                settingCollection.RemoveByKey("SlideSkipCheck");
                settingCollection.RemoveByKey("Screen1X");
                settingCollection.RemoveByKey("Screen1Y");
                settingCollection.RemoveByKey("Screen1Width");
                settingCollection.RemoveByKey("Screen1Height");
                settingCollection.RemoveByKey("Screen2X");
                settingCollection.RemoveByKey("Screen2Y");
                settingCollection.RemoveByKey("Screen2Width");
                settingCollection.RemoveByKey("Screen2Height");
                settingCollection.RemoveByKey("Screen3X");
                settingCollection.RemoveByKey("Screen3Y");
                settingCollection.RemoveByKey("Screen3Width");
                settingCollection.RemoveByKey("Screen3Height");
                settingCollection.RemoveByKey("Screen4X");
                settingCollection.RemoveByKey("Screen4Y");
                settingCollection.RemoveByKey("Screen4Width");
                settingCollection.RemoveByKey("Screen4Height");
                settingCollection.RemoveByKey("Screen1Name");
                settingCollection.RemoveByKey("Screen2Name");
                settingCollection.RemoveByKey("Screen3Name");
                settingCollection.RemoveByKey("Screen4Name");
                settingCollection.RemoveByKey("Screen5Name");
                settingCollection.RemoveByKey("Macro");
                settingCollection.RemoveByKey("JpegQualityLevel");
                settingCollection.RemoveByKey("CaptureScreen1");
                settingCollection.RemoveByKey("CaptureScreen2");
                settingCollection.RemoveByKey("CaptureScreen3");
                settingCollection.RemoveByKey("CaptureScreen4");
                settingCollection.RemoveByKey("CaptureActiveWindow");
                settingCollection.RemoveByKey("AutoReset");
                settingCollection.RemoveByKey("Mouse");
                settingCollection.RemoveByKey("StartButtonImageFormat");
                settingCollection.RemoveByKey("Schedule");
                settingCollection.RemoveByKey("DeleteScreenshotsOlderThanDays");
                settingCollection.RemoveByKey("ScreenshotDelay");
                settingCollection.RemoveByKey("DaysOldWhenRemoveSlides");
                settingCollection.RemoveByKey("IntKeepScreenshotsForDays");
                settingCollection.RemoveByKey("KeepScreenshotsForDays");

                Log.WriteMessage("Upgrade of user settings completed.");

                settingCollection.Save();
            }
            catch (Exception ex)
            {
                Log.WriteExceptionMessage("Settings::UpgradeUserSettings", ex);
            }
        }
    }
}<|MERGE_RESOLUTION|>--- conflicted
+++ resolved
@@ -371,11 +371,8 @@
                 User.Add(new Setting("KeyboardShortcutRegionSelectEditModifier1", DefaultSettings.KeyboardShortcutRegionSelectEditModifier1));
                 User.Add(new Setting("KeyboardShortcutRegionSelectEditModifier2", DefaultSettings.KeyboardShortcutRegionSelectEditModifier2));
                 User.Add(new Setting("KeyboardShortcutRegionSelectEditKey", DefaultSettings.KeyboardShortcutRegionSelectEditKey));
-<<<<<<< HEAD
-=======
                 User.Add(new Setting("ActiveWindowTitleMatchType", DefaultSettings.ActiveWindowTitleMatchType));
 
->>>>>>> ab565a16
                 User.Save();
             }
 
