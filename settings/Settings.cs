﻿//-----------------------------------------------------------------------
// <copyright file="Settings.cs" company="Gavin Kendall">
//     Copyright (c) 2020 Gavin Kendall
// </copyright>
// <author>Gavin Kendall</author>
// <summary>The default application settings and default user settings are defined here.</summary>
//
// This program is free software: you can redistribute it and/or modify
// it under the terms of the GNU General Public License as published by
// the Free Software Foundation, either version 3 of the License, or
// (at your option) any later version.
//
// This program is distributed in the hope that it will be useful,
// but WITHOUT ANY WARRANTY; without even the implied warranty of
// MERCHANTABILITY or FITNESS FOR A PARTICULAR PURPOSE. See the
// GNU General Public License for more details.
//
// You should have received a copy of the GNU General Public License
// along with this program. If not, see <https://www.gnu.org/licenses/>.
//-----------------------------------------------------------------------
using System;

namespace AutoScreenCapture
{
    /// <summary>
    /// A class for all the application-specific and user-specific settings.
    /// </summary>
    public class Settings
    {
        /// <summary>
        /// The default settings.
        /// </summary>
        public DefaultSettings DefaultSettings { get; private set; }

        /// <summary>
        /// The name of this application.
        /// </summary>
        public string ApplicationName { get; private set; }

        /// <summary>
        /// The version of this application. This is acquired from the application's assembly.
        /// </summary>
        public string ApplicationVersion { get; private set; }

        // The major versions of Auto Screen Capture.

        /// <summary>
        /// Any version that is older than "Clara" or a version cannot be determined is considered as "Clara".
        /// </summary>
        public const string CODENAME_CLARA = "Clara"; // Clara introduced the Macro field for customizing the filename pattern of image files when writing them to disk.

        /// <summary>
        /// The version number of any version older than "Clara" or a version that cannot be determined.
        /// </summary>
        public const string CODEVERSION_CLARA = "2.1.8.2";

        /// <summary>
        /// The version that introduced an unlimited number of screens in the 2.2 series.
        /// </summary>
        public const string CODENAME_DALEK = "Dalek"; // Dalek made it possible to have an unlimited number of screens, apply labels to screenshots, and create user-defined macro tags.

        // The current major version.
        // Boombayah (named after Blackpink's "Boombayah" - https://www.youtube.com/watch?v=bwmSjveL3Lc)
        // introduces new commands to execute from a command line terminal, the ability to issue commands for a running instance of the application,
        // the Schedules module for managing multiple schedules, and a user-friendly dynamic interface that offers help tips in a help bar at the top.
        // There has also been a lot of work in being able to load screenshots in an "on-demand" manner whenever necessary to avoid hanging while reading
        // screenshots data from, what could be, a very large XML document of screenshot nodes.
        // This version also introduces keyboard shortcuts and it populates the Editors module with a list of applications it finds on the user's machine.
        // The startup time is also faster since we no longer initialize the threads in the beginning (that, in turn, reads from the XML documents).
        // New system tray icon menu items such as Region Select / Clipboard, Region Select / Auto Save, and Region Select / Edit also introduced.
        /// <summary>
        /// The codename for the 2.3 series.
        /// </summary>
        public const string CODENAME_BOOMBAYAH = "Boombayah";

        /// <summary>
        /// The version number of the first version in the 2.3 series.
        /// </summary>
        public const string CODEVERSION_BOOMBAYAH = "2.3.0.0";

        /// <summary>
        /// The codename of this application.
        /// </summary>
        public readonly string ApplicationCodename = CODENAME_BOOMBAYAH;

        /// <summary>
        /// The application settings collection.
        /// </summary>
        public SettingCollection Application;

        /// <summary>
        /// The SMTP settings collection.
        /// </summary>
        public static SettingCollection SMTP;

        /// <summary>
        /// The SFTP settings collection.
        /// </summary>
        public static SettingCollection SFTP;

        /// <summary>
        /// The user settings collection.
        /// </summary>
        public SettingCollection User;

        /// <summary>
        /// The version manager to take care of what to do when an old version is encountered.
        /// </summary>
        public VersionManager VersionManager;

        /// <summary>
        /// A collection of Version objects representing the various versions of the application.
        /// </summary>
        private VersionCollection _versionCollection;

        /// <summary>
        /// A class for handling settings. Also creates a new version collection and populates it with all the various versions of the application.
        /// </summary>
        public Settings(FileSystem fileSystem)
        {
            DefaultSettings = new DefaultSettings();

            MacroParser macroParser = new MacroParser(this);
            Log log = new Log(fileSystem, macroParser);

            ApplicationName = DefaultSettings.ApplicationName;
            ApplicationVersion = DefaultSettings.ApplicationVersion;

            _versionCollection = new VersionCollection();

            // This version.
            _versionCollection.Add(new Version(ApplicationCodename, ApplicationVersion, isCurrentVersion: true));

            // Older versions should be listed here.
            // WARNING: Never have any of the individual numbers go beyond 9 unless you want to break the upgrade system! This was an issue introduced in 2.2.0.10.
            _versionCollection.Add(new Version(CODENAME_CLARA, "2.1.8.2")); // "Clara"; the last version in the 2.1 "macro" series. This includes the large user.xml file fix (2.1.7.9)); "the handle is invalid" fix when Windows is locked (2.1.8.0), and the removal of the "start when Windows starts" feature (2.1.8.1); because anti-virus software falsely flags the application as a virus if we do that.
            _versionCollection.Add(new Version(CODENAME_DALEK, "2.2.0.0")); // "Dalek"; support for unlimited number of screens. This was a huge release with the most commits ever in the application's history.
            _versionCollection.Add(new Version(CODENAME_DALEK, "2.2.0.1")); // Fixed bug with empty window title which resulted in image files remaining after cleanup.
            _versionCollection.Add(new Version(CODENAME_DALEK, "2.2.0.2")); // Application no longer stops current screen capture session if the directory root does not exist or the drive is not ready. This ensures that the current screen capture session will continue even if the drive being referenced is not available for some reason. Useful if you usually save screen images to an external drive but then disconnect from it and want to continue using the laptop's internal drive. Reintroduced the thread for saving screenshots and the lock on xDoc
            _versionCollection.Add(new Version(CODENAME_DALEK, "2.2.0.3")); // Active window title is retrieved earlier for less chance in having different titles in different screenshot objects despite being in the same screen capture cycle. Some code cleanup. Documentation being added. Fixed a racing condition issue with KeepScreenshotsForDays and Save in ScreenshotCollection
            _versionCollection.Add(new Version(CODENAME_DALEK, "2.2.0.4")); // Expanded scope of lock around screenshot list
            _versionCollection.Add(new Version(CODENAME_DALEK, "2.2.0.5")); // Old screenshots are deleted and unsaved screenshots are saved within the same timer
            _versionCollection.Add(new Version(CODENAME_DALEK, "2.2.0.6")); // An existing label can now be selected from a drop down list of available labels and applying a label to each screenshot is now determined by a checkbox value
            _versionCollection.Add(new Version(CODENAME_DALEK, "2.2.0.7")); // Process Name introduced. Can now filter by an application's process name. Fixed upgrade path from old versions. Removed -debug command line argument. ScreenCapture Count is now reduced whenever there is no image available to capture or active window title is empty to hopefully make the count more accurate when using the count tag. Logging removed in TakeScreenshot and ScreenCapture Save methods to save on disk space when DebugMode enabled
            _versionCollection.Add(new Version(CODENAME_DALEK, "2.2.0.8")); // New macro tags for getting the name of the currently logged in user and the name of the machine being used
            _versionCollection.Add(new Version(CODENAME_DALEK, "2.2.0.9")); // Fixed upgrade path from older versions
            _versionCollection.Add(new Version(CODENAME_DALEK, "2.2.0.10")); // Fixed bug with count value when display is not available
            _versionCollection.Add(new Version(CODENAME_DALEK, "2.2.0.11")); // The %screen% tag has been re-introduced to represent the screen number. Fixed bug with taskbar not being captured. Fixed bug with JPEG quality and resolution ratio
            _versionCollection.Add(new Version(CODENAME_DALEK, "2.2.0.12")); // Fixed bug with JPEG quality
            _versionCollection.Add(new Version(CODENAME_DALEK, "2.2.0.13")); // Fixed null reference error when multiple application instances are started.
            _versionCollection.Add(new Version(CODENAME_DALEK, "2.2.0.14")); // Introduced a new tag that gets the title of the active window. Also added a new method method in MacroParser that strips away characters that are invalid in Windows filenames (except for the backslash character since we use that for the directory path).
            _versionCollection.Add(new Version(CODENAME_DALEK, "2.2.0.15")); // Strip out backslash if it's in the active window title.
            _versionCollection.Add(new Version(CODENAME_DALEK, "2.2.0.16")); // Maintenance timer is turned on when interface is hidden and turned on when interface is shown.
            _versionCollection.Add(new Version(CODENAME_DALEK, "2.2.0.17")); // Replaced -lock command line argument with -passphrase and added logic around hashing the passphrase given from the command line.
            _versionCollection.Add(new Version(CODENAME_DALEK, "2.2.0.18")); // Performance improvements when saving screenshot references to screenshots.xml file.
            _versionCollection.Add(new Version(CODENAME_DALEK, "2.2.0.19")); // Fixing system tray icon messages when mouse hovers over icon during maintenance. Also attempting to fix bug with collection being modified when browsing screenshots.
            _versionCollection.Add(new Version(CODENAME_DALEK, "2.2.0.20")); // Tab pages now auto-scroll.
            _versionCollection.Add(new Version(CODENAME_DALEK, "2.2.0.21")); // Configure drop down menu finished.
            _versionCollection.Add(new Version(CODENAME_DALEK, "2.2.0.22")); // Fixed scheduled start time when running from command line.
            _versionCollection.Add(new Version(CODENAME_DALEK, "2.2.1.0")); // Logging is now an application setting and DebugMode has become verbose logging. I've also fixed a few issues when running -config from the command line.
            _versionCollection.Add(new Version(CODENAME_DALEK, "2.2.1.1")); // You can now add Batch Scripts, PowerShell Scripts, and any type of file for an Editor. Also removed the "Show system tray icon" option.
            _versionCollection.Add(new Version(CODENAME_DALEK, "2.2.1.2")); // Fixed a bug with saving passphrase and hiding system tray icon during command line execution.
            _versionCollection.Add(new Version(CODENAME_DALEK, "2.2.2.0")); // Completed work on Email Screenshot. Also included EmailScreenshot action for Triggers and added confirmation dialog boxes when emailing a screenshot from the interface and removing a screen or region. Email icon image added to Email button.
            _versionCollection.Add(new Version(CODENAME_DALEK, "2.2.2.1")); // Fixed a few bugs.
            _versionCollection.Add(new Version(CODENAME_DALEK, "2.2.2.2")); // Fixed bug with passphrase hash that was being hashed through old version detection by accident.
            _versionCollection.Add(new Version(CODENAME_DALEK, "2.2.2.3")); // Moved default location of autoscreen.conf file.
            _versionCollection.Add(new Version(CODENAME_DALEK, "2.2.2.4")); // Macro tags %machine% and %user% can now be used in folder paths and all paths of the autoscreen.conf file.
            _versionCollection.Add(new Version(CODENAME_DALEK, "2.2.2.5")); // Fixed bug with upgrade system.
            _versionCollection.Add(new Version(CODENAME_DALEK, "2.2.2.6")); // Fixed upgrade system. For real this time.
            _versionCollection.Add(new Version(CODENAME_DALEK, "2.2.2.7")); // Make sure we do not check the drive information if the path is a shared network path.
            _versionCollection.Add(new Version(CODENAME_DALEK, "2.2.2.8")); // Fixed an issue with displaying a screenshot preview.
            _versionCollection.Add(new Version(CODENAME_DALEK, "2.2.2.9")); // Double click system tray icon to show or hide interface. Fixed issue with having backslash characters in name and any invalid Windows characters in path.
            _versionCollection.Add(new Version(CODENAME_DALEK, "2.2.3.0")); // Apply Label system tray icon menu lists available labels.
            _versionCollection.Add(new Version(CODENAME_DALEK, "2.2.3.1")); // Apply Label is made invisible when screen capture session is locked. Fixed bug with parsing command line arguments.
            _versionCollection.Add(new Version(CODENAME_DALEK, "2.2.3.2")); // Apply Label fixed to show labels whenever the system tray icon menu is opened.
            _versionCollection.Add(new Version(CODENAME_DALEK, "2.2.4.6")); // System tray icon turns green when screen capture session is running. Tags are now user-defined and have their own module.
            _versionCollection.Add(new Version(CODENAME_DALEK, "2.2.5.0")); // A version that was never released. This was to make startup speed faster but major features implemented for the application (such as Schedules and controlling a running instance of the application from the command line) deserved 2.2.5.0 to become 2.3.0.0! Boombayah!
            _versionCollection.Add(new Version(CODENAME_BOOMBAYAH, "2.3.0.0")); // Faster startup, commands can be issued to a running instance, multiple schedules, more trigger conditions and trigger actions, and help tips in the help bar.
            _versionCollection.Add(new Version(CODENAME_BOOMBAYAH, "2.3.0.1")); // Fixed bug with FilenameLengthLimit application setting.
            _versionCollection.Add(new Version(CODENAME_BOOMBAYAH, "2.3.0.2")); // Keyboard Shortcuts implemented.
            _versionCollection.Add(new Version(CODENAME_BOOMBAYAH, "2.3.0.3")); // Fixed bug when creating a new Trigger.
            _versionCollection.Add(new Version(CODENAME_BOOMBAYAH, "2.3.0.4")); // StopOnLowDiskError setting implemented.
            _versionCollection.Add(new Version(CODENAME_BOOMBAYAH, "2.3.0.5")); // Fixed bug with upgrade path. Changed target profile to be .NET 4 instead of .NET Client 4.
            _versionCollection.Add(new Version(CODENAME_BOOMBAYAH, "2.3.0.6")); // Fixed interface issues with Windows 10 DPI scaling.
            _versionCollection.Add(new Version(CODENAME_BOOMBAYAH, "2.3.0.7")); // Fixed bug with a timed Trigger that needed to reset the timer when changing the screen capture interval.
            _versionCollection.Add(new Version(CODENAME_BOOMBAYAH, "2.3.0.8")); // Fixed DPI Awareness OS Version check.
            _versionCollection.Add(new Version(CODENAME_BOOMBAYAH, "2.3.0.9")); // Removed font changes for DPI Awareness.
            _versionCollection.Add(new Version(CODENAME_BOOMBAYAH, "2.3.1.0")); // Truncates long file paths.
            _versionCollection.Add(new Version(CODENAME_BOOMBAYAH, "2.3.1.1")); // ActiveWindowTitleLengthLimit application setting implemented.
            _versionCollection.Add(new Version(CODENAME_BOOMBAYAH, "2.3.1.2")); // Snagit Editor introduced as a new default image editor if available.
            _versionCollection.Add(new Version(CODENAME_BOOMBAYAH, "2.3.1.3")); // Fixed bug with new Editor throwing null reference exception on changing its properties because Notes was null.
            _versionCollection.Add(new Version(CODENAME_BOOMBAYAH, "2.3.1.4")); // ExitOnError set to True by default.
            _versionCollection.Add(new Version(CODENAME_BOOMBAYAH, "2.3.1.5")); // Region Select / Auto Save implemented.
            _versionCollection.Add(new Version(CODENAME_BOOMBAYAH, "2.3.1.6")); // Region Select Edit implemented and fixed bug with ViewId for new Screens and Regions.
            _versionCollection.Add(new Version(CODENAME_BOOMBAYAH, "2.3.1.7")); // OptimizeScreenCapture implemented.
            _versionCollection.Add(new Version(CODENAME_BOOMBAYAH, "2.3.1.8")); // Region Select implemented for Regions.
            _versionCollection.Add(new Version(CODENAME_BOOMBAYAH, "2.3.1.9")); // Schedules can now have their own interval set for them separate from the main interval. Also fixed bug with screen capture duration info.
            _versionCollection.Add(new Version(CODENAME_BOOMBAYAH, "2.3.2.0")); // Region Select Auto Save region is created if the regions.xml file is not found so you can view screenshots taken with Region Select Auto Save.
            _versionCollection.Add(new Version(CODENAME_BOOMBAYAH, "2.3.2.1")); // Fixed bug with inactive schedules that should not perform any actions when inactive.
            _versionCollection.Add(new Version(CODENAME_BOOMBAYAH, "2.3.2.2")); // Information Window implemented.
            _versionCollection.Add(new Version(CODENAME_BOOMBAYAH, "2.3.2.3")); // Information Window renamed to Show Screen Capture Status
            _versionCollection.Add(new Version(CODENAME_BOOMBAYAH, "2.3.2.4")); // ListboxScreenshots sorted.
            _versionCollection.Add(new Version(CODENAME_BOOMBAYAH, "2.3.2.5")); // Macro tag expressions can now parse date time format.
            _versionCollection.Add(new Version(CODENAME_BOOMBAYAH, "2.3.2.6")); // "Time of Day" Tag is now "Time Range" Tag. Also implemented "Day/Time" Trigger.
            _versionCollection.Add(new Version(CODENAME_BOOMBAYAH, "2.3.2.7")); // Quarter Year tag implemented.
            _versionCollection.Add(new Version(CODENAME_BOOMBAYAH, "2.3.2.8")); // Changelog added to About Auto Screen Capture window. Fixed bug with hidden system tray icon so no notification balloon appears when system tray icon is hidden.
            _versionCollection.Add(new Version(CODENAME_BOOMBAYAH, "2.3.2.9")); // Application Focus implemented for Screen.
            _versionCollection.Add(new Version(CODENAME_BOOMBAYAH, "2.3.3.0")); // Application Focus moved from Screen to Setup. Fixed Application Focus bug with Active Window Title. Renamed user setting keys. New method for capturing device display resolution.
            _versionCollection.Add(new Version(CODENAME_BOOMBAYAH, "2.3.3.1")); // New command line arguments -activeWindowTitle, -applicationFocus, and -label.
            _versionCollection.Add(new Version(CODENAME_BOOMBAYAH, "2.3.3.2")); // Can now run an Editor without arguments or without %filepath% tag when using Run Editor trigger action. Includes changes to version collection, change to how Application Focus behaves when application not found (so now adds the application to the process list regardless), and bug fix applied to threads.
            _versionCollection.Add(new Version(CODENAME_BOOMBAYAH, "2.3.3.3")); // An internal list of image hash values are stored when emailing screenshots so we do not email duplicate images.
            _versionCollection.Add(new Version(CODENAME_BOOMBAYAH, "2.3.3.4")); // A bug fix for saving of file when adding screenshot to collection.
            _versionCollection.Add(new Version(CODENAME_BOOMBAYAH, "2.3.3.5")); // Application Focus now has Delay Before and Delay After options.
            _versionCollection.Add(new Version(CODENAME_BOOMBAYAH, "2.3.3.6")); // Active Window Title text comparison includes type of match to use during text comparison.
            _versionCollection.Add(new Version(CODENAME_BOOMBAYAH, "2.3.3.7")); // Memory leak fix.

            Application = new SettingCollection()
            {
                Filepath = fileSystem.ApplicationSettingsFile
            };

<<<<<<< HEAD
            SMTP = new SettingCollection
            {
                Filepath = FileSystem.SmtpSettingsFile
            };

            SFTP = new SettingCollection
            {
                Filepath = FileSystem.SftpSettingsFile
            };

            User = new SettingCollection
=======
            User = new SettingCollection()
>>>>>>> ed0477d1
            {
                Filepath = fileSystem.UserSettingsFile
            };

            // Construct the version manager using the version collection and setting collection (containing the user's settings) we just prepared.
            VersionManager = new VersionManager(_versionCollection, User);

            if (Application != null && !string.IsNullOrEmpty(Application.Filepath))
            {
                if (fileSystem.FileExists(Application.Filepath))
                {
                    Application.Load(this, fileSystem);

                    Application.GetByKey("Name", DefaultSettings.ApplicationName).Value = ApplicationName;
                    Application.GetByKey("Version", DefaultSettings.ApplicationVersion).Value = ApplicationVersion;

                    if (!Application.KeyExists("DebugMode"))
                    {
                        Application.Add(new Setting("DebugMode", DefaultSettings.DebugMode));
                    }

                    if (!Application.KeyExists("ExitOnError"))
                    {
                        Application.Add(new Setting("ExitOnError", DefaultSettings.ExitOnError));
                    }

                    if (!Application.KeyExists("Logging"))
                    {
                        Application.Add(new Setting("Logging", DefaultSettings.Logging));
                    }

                    if (!Application.KeyExists("LowDiskPercentageThreshold"))
                    {
                        Application.Add(new Setting("LowDiskPercentageThreshold", DefaultSettings.LowDiskPercentageThreshold));
                    }

                    if (!Application.KeyExists("ScreenshotsLoadLimit"))
                    {
                        Application.Add(new Setting("ScreenshotsLoadLimit", DefaultSettings.ScreenshotsLoadLimit));
                    }

                    if (!Application.KeyExists("AutoStartFromCommandLine"))
                    {
                        Application.Add(new Setting("AutoStartFromCommandLine", DefaultSettings.AutoStartFromCommandLine));

                        // If this is a version before 2.3.0.0 then set this setting to true because
                        // starting a screen capture session was the old behaviour when running autoscreen.exe from the command line.
                        if (VersionManager.IsOldAppVersion(this, Application.AppCodename, Application.AppVersion))
                        {
                            Version v2300 = VersionManager.Versions.Get(CODENAME_BOOMBAYAH, CODEVERSION_BOOMBAYAH);
                            Version configVersion = VersionManager.Versions.Get(Application.AppCodename, Application.AppVersion);

                            if (v2300 != null && configVersion != null && configVersion.VersionNumber < v2300.VersionNumber)
                            {
                                Application.GetByKey("AutoStartFromCommandLine", DefaultSettings.AutoStartFromCommandLine).Value = true;
                            }
                        }
                    }

                    if (!Application.KeyExists("ShowStartupError"))
                    {
                        Application.Add(new Setting("ShowStartupError", DefaultSettings.ShowStartupError));
                    }

                    if (!Application.KeyExists("FilepathLengthLimit"))
                    {
                        Application.Add(new Setting("FilepathLengthLimit", DefaultSettings.FilepathLengthLimit));
                    }

                    if (!Application.KeyExists("StopOnLowDiskError"))
                    {
                        Application.Add(new Setting("StopOnLowDiskError", DefaultSettings.StopOnLowDiskError));
                    }

                    if (!Application.KeyExists("ActiveWindowTitleLengthLimit"))
                    {
                        Application.Add(new Setting("ActiveWindowTitleLengthLimit", DefaultSettings.ActiveWindowTitleLengthLimit));
                    }

                    if (!Application.KeyExists("OptimizeScreenCapture"))
                    {
                        Application.Add(new Setting("OptimizeScreenCapture", DefaultSettings.OptimizeScreenCapture));
                    }

                    if (!Application.KeyExists("AllowUserToConfigureEmailSettings"))
                    {
                        Application.Add(new Setting("AllowUserToConfigureEmailSettings", DefaultSettings.AllowUserToConfigureEmailSettings));
                    }

                    if (!Application.KeyExists("AllowUserToConfigureFileTransferSettings"))
                    {
                        Application.Add(new Setting("AllowUserToConfigureFileTransferSettings", DefaultSettings.AllowUserToConfigureFileTransferSettings));
                    }
                }
                else
                {
                    Application.Add(new Setting("Name", ApplicationName));
                    Application.Add(new Setting("Version", ApplicationVersion));
                    Application.Add(new Setting("DebugMode", DefaultSettings.DebugMode));
                    Application.Add(new Setting("ExitOnError", DefaultSettings.ExitOnError));
                    Application.Add(new Setting("Logging", DefaultSettings.Logging));
                    Application.Add(new Setting("LowDiskPercentageThreshold", DefaultSettings.LowDiskPercentageThreshold));
                    Application.Add(new Setting("ScreenshotsLoadLimit", DefaultSettings.ScreenshotsLoadLimit));
                    Application.Add(new Setting("AutoStartFromCommandLine", DefaultSettings.AutoStartFromCommandLine));
                    Application.Add(new Setting("ShowStartupError", DefaultSettings.ShowStartupError));
                    Application.Add(new Setting("FilepathLengthLimit", DefaultSettings.FilepathLengthLimit));
                    Application.Add(new Setting("StopOnLowDiskError", DefaultSettings.StopOnLowDiskError));
                    Application.Add(new Setting("ActiveWindowTitleLengthLimit", DefaultSettings.ActiveWindowTitleLengthLimit));
                    Application.Add(new Setting("OptimizeScreenCapture", DefaultSettings.OptimizeScreenCapture));
                    Application.Add(new Setting("AllowUserToConfigureEmailSettings", DefaultSettings.AllowUserToConfigureEmailSettings));
                    Application.Add(new Setting("AllowUserToConfigureFileTransferSettings", DefaultSettings.AllowUserToConfigureFileTransferSettings));
                }

                Application.Save(this, fileSystem, log);
            }

            if (User != null && !string.IsNullOrEmpty(User.Filepath) && !fileSystem.FileExists(User.Filepath))
            {
                User.Add(new Setting("ScreenCaptureInterval", DefaultSettings.ScreenCaptureInterval));
                User.Add(new Setting("CaptureLimit", DefaultSettings.CaptureLimit));
                User.Add(new Setting("CaptureLimitCheck", DefaultSettings.CaptureLimitCheck));
                User.Add(new Setting("TakeInitialScreenshot", DefaultSettings.TakeInitialScreenshot));
                User.Add(new Setting("ShowSystemTrayIcon", DefaultSettings.ShowSystemTrayIcon));
                User.Add(new Setting("Passphrase", DefaultSettings.Passphrase));
                User.Add(new Setting("ScreenshotLabel", DefaultSettings.ScreenshotLabel));
                User.Add(new Setting("ApplyScreenshotLabel", DefaultSettings.ApplyScreenshotLabel));
                User.Add(new Setting("DefaultEditor", DefaultSettings.DefaultEditor));
                User.Add(new Setting("FirstRun", DefaultSettings.FirstRun));
                User.Add(new Setting("StartScreenCaptureCount", DefaultSettings.StartScreenCaptureCount));
                User.Add(new Setting("ActiveWindowTitleCaptureCheck", DefaultSettings.ActiveWindowTitleCaptureCheck));
                User.Add(new Setting("ActiveWindowTitleCaptureText", DefaultSettings.ActiveWindowTitleCaptureText));
                User.Add(new Setting("UseKeyboardShortcuts", DefaultSettings.UseKeyboardShortcuts));
                User.Add(new Setting("KeyboardShortcutStartScreenCaptureModifier1", DefaultSettings.KeyboardShortcutStartScreenCaptureModifier1));
                User.Add(new Setting("KeyboardShortcutStartScreenCaptureModifier2", DefaultSettings.KeyboardShortcutStartScreenCaptureModifier2));
                User.Add(new Setting("KeyboardShortcutStartScreenCaptureKey", DefaultSettings.KeyboardShortcutStartScreenCaptureKey));
                User.Add(new Setting("KeyboardShortcutStopScreenCaptureModifier1", DefaultSettings.KeyboardShortcutStopScreenCaptureModifier1));
                User.Add(new Setting("KeyboardShortcutStopScreenCaptureModifier2", DefaultSettings.KeyboardShortcutStopScreenCaptureModifier2));
                User.Add(new Setting("KeyboardShortcutStopScreenCaptureKey", DefaultSettings.KeyboardShortcutStopScreenCaptureKey));
                User.Add(new Setting("KeyboardShortcutCaptureNowArchiveModifier1", DefaultSettings.KeyboardShortcutCaptureNowArchiveModifier1));
                User.Add(new Setting("KeyboardShortcutCaptureNowArchiveModifier2", DefaultSettings.KeyboardShortcutCaptureNowArchiveModifier2));
                User.Add(new Setting("KeyboardShortcutCaptureNowArchiveKey", DefaultSettings.KeyboardShortcutCaptureNowArchiveKey));
                User.Add(new Setting("KeyboardShortcutCaptureNowEditModifier1", DefaultSettings.KeyboardShortcutCaptureNowEditModifier1));
                User.Add(new Setting("KeyboardShortcutCaptureNowEditModifier2", DefaultSettings.KeyboardShortcutCaptureNowEditModifier2));
                User.Add(new Setting("KeyboardShortcutCaptureNowEditKey", DefaultSettings.KeyboardShortcutCaptureNowEditKey));
                User.Add(new Setting("KeyboardShortcutRegionSelectClipboardModifier1", DefaultSettings.KeyboardShortcutRegionSelectClipboardModifier1));
                User.Add(new Setting("KeyboardShortcutRegionSelectClipboardModifier2", DefaultSettings.KeyboardShortcutRegionSelectClipboardModifier2));
                User.Add(new Setting("KeyboardShortcutRegionSelectClipboardKey", DefaultSettings.KeyboardShortcutRegionSelectClipboardKey));
                User.Add(new Setting("AutoSaveFolder", DefaultSettings.AutoSaveFolder));
                User.Add(new Setting("AutoSaveMacro", DefaultSettings.AutoSaveMacro));
                User.Add(new Setting("KeyboardShortcutRegionSelectAutoSaveModifier1", DefaultSettings.KeyboardShortcutRegionSelectAutoSaveModifier1));
                User.Add(new Setting("KeyboardShortcutRegionSelectAutoSaveModifier2", DefaultSettings.KeyboardShortcutRegionSelectAutoSaveModifier2));
                User.Add(new Setting("KeyboardShortcutRegionSelectAutoSaveKey", DefaultSettings.KeyboardShortcutRegionSelectAutoSaveKey));
                User.Add(new Setting("KeyboardShortcutRegionSelectEditModifier1", DefaultSettings.KeyboardShortcutRegionSelectEditModifier1));
                User.Add(new Setting("KeyboardShortcutRegionSelectEditModifier2", DefaultSettings.KeyboardShortcutRegionSelectEditModifier2));
                User.Add(new Setting("KeyboardShortcutRegionSelectEditKey", DefaultSettings.KeyboardShortcutRegionSelectEditKey));
                User.Add(new Setting("ActiveWindowTitleMatchType", DefaultSettings.ActiveWindowTitleMatchType));

                User.Save(this, fileSystem, log);
            }

<<<<<<< HEAD
            if (SMTP != null && !string.IsNullOrEmpty(SMTP.Filepath) && !FileSystem.FileExists(SMTP.Filepath))
            {
                // Version 2.3.4.0 now keeps the email settings in its own SMTP settings file instead of application settings.
                SMTP.Add(new Setting("EmailServerHost", DefaultSettings.EmailServerHost));
                SMTP.Add(new Setting("EmailServerPort", DefaultSettings.EmailServerPort));
                SMTP.Add(new Setting("EmailServerEnableSSL", DefaultSettings.EmailServerEnableSSL));
                SMTP.Add(new Setting("EmailClientUsername", DefaultSettings.EmailClientUsername));
                SMTP.Add(new Setting("EmailClientPassword", DefaultSettings.EmailClientPassword));
                SMTP.Add(new Setting("EmailMessageFrom", DefaultSettings.EmailMessageFrom));
                SMTP.Add(new Setting("EmailMessageTo", DefaultSettings.EmailMessageTo));
                SMTP.Add(new Setting("EmailMessageCC", DefaultSettings.EmailMessageCC));
                SMTP.Add(new Setting("EmailMessageBCC", DefaultSettings.EmailMessageBCC));
                SMTP.Add(new Setting("EmailMessageSubject", DefaultSettings.EmailMessageSubject));
                SMTP.Add(new Setting("EmailMessageBody", DefaultSettings.EmailMessageBody));
                SMTP.Add(new Setting("EmailPrompt", DefaultSettings.EmailPrompt));
                SMTP.Save();
            }

            if (SFTP != null && !string.IsNullOrEmpty(SFTP.Filepath) && !FileSystem.FileExists(SFTP.Filepath))
            {
                // Version 2.3.4.0 introduces File Transfer (SFTP) settings.
                SFTP.Add(new Setting("FileTransferServerHost", DefaultSettings.FileTransferServerHost));
                SFTP.Add(new Setting("FileTransferServerPort", DefaultSettings.FileTransferServerPort));
                SFTP.Add(new Setting("FileTransferClientUsername", DefaultSettings.FileTransferClientUsername));
                SFTP.Add(new Setting("FileTransferClientPassword", DefaultSettings.FileTransferClientPassword));
                SFTP.Save();
            }

            Log.DebugMode = Convert.ToBoolean(Application.GetByKey("DebugMode", DefaultSettings.DebugMode).Value);
            Log.LoggingEnabled = Convert.ToBoolean(Application.GetByKey("Logging", DefaultSettings.Logging).Value);
=======
            log.DebugMode = Convert.ToBoolean(Application.GetByKey("DebugMode", DefaultSettings.DebugMode).Value);
            log.LoggingEnabled = Convert.ToBoolean(Application.GetByKey("Logging", DefaultSettings.Logging).Value);
>>>>>>> ed0477d1
        }

        /// <summary>
        /// Attempts an upgrade on a collection of application settings that may have come from an old version of the application. 
        /// </summary>
        /// <param name="settingCollection">The collection of settings to upgrade.</param>
        public static void UpgradeApplicationSettings(SettingCollection settingCollection)
        {
            try
            {
                if (!VersionManager.IsOldAppVersion(settingCollection.AppCodename, settingCollection.AppVersion))
                {
                    return;
                }

                Log.WriteMessage("An old version or a fresh version of " + ApplicationName + " was detected. Attempting upgrade of application settings");

                VersionManager.OldApplicationSettings = settingCollection.Clone();

                // These will be transfered to the SMTP settings collection via the old application settings list.
                settingCollection.RemoveByKey("EmailServerHost");
                settingCollection.RemoveByKey("EmailServerPort");
                settingCollection.RemoveByKey("EmailServerEnableSSL");
                settingCollection.RemoveByKey("EmailClientUsername");
                settingCollection.RemoveByKey("EmailClientPassword");
                settingCollection.RemoveByKey("EmailMessageFrom");
                settingCollection.RemoveByKey("EmailMessageTo");
                settingCollection.RemoveByKey("EmailMessageCC");
                settingCollection.RemoveByKey("EmailMessageBCC");
                settingCollection.RemoveByKey("EmailMessageSubject");
                settingCollection.RemoveByKey("EmailMessageBody");
                settingCollection.RemoveByKey("EmailPrompt");

                Log.WriteMessage("Upgrade of application settings completed.");

                settingCollection.Save();
            }
            catch (Exception ex)
            {
                Log.WriteExceptionMessage("Settings::UpgradeApplicationSettings", ex);
            }
        }

        /// <summary>
        /// Attempts an upgrade on a collection of SMTP settings that may have come from an old version of the application. 
        /// </summary>
        /// <param name="settingCollection">The collection of settings to upgrade.</param>
        public static void UpgradeSmtpSettings(SettingCollection settingCollection)
        {
            try
            {
                if (!VersionManager.IsOldAppVersion(settingCollection.AppCodename, settingCollection.AppVersion))
                {
                    return;
                }

                Log.WriteMessage("An old version or a fresh version of " + ApplicationName + " was detected. Attempting upgrade of SMTP settings");

                // Transfer old application settings from the application settings to SMTP settings.
                if (VersionManager.OldApplicationSettings.KeyExists("EmailServerHost"))
                {
                    settingCollection.Add(VersionManager.OldApplicationSettings.GetByKey("EmailServerHost"));
                    VersionManager.OldApplicationSettings.RemoveByKey("EmailServerHost");
                }

                if (VersionManager.OldApplicationSettings.KeyExists("EmailServerPort"))
                {
                    settingCollection.Add(VersionManager.OldApplicationSettings.GetByKey("EmailServerPort"));
                    VersionManager.OldApplicationSettings.RemoveByKey("EmailServerPort");
                }

                if (VersionManager.OldApplicationSettings.KeyExists("EmailServerEnableSSL"))
                {
                    settingCollection.Add(VersionManager.OldApplicationSettings.GetByKey("EmailServerEnableSSL"));
                    VersionManager.OldApplicationSettings.RemoveByKey("EmailServerEnableSSL");
                }

                if (VersionManager.OldApplicationSettings.KeyExists("EmailClientUsername"))
                {
                    settingCollection.Add(VersionManager.OldApplicationSettings.GetByKey("EmailClientUsername"));
                    VersionManager.OldApplicationSettings.RemoveByKey("EmailClientUsername");
                }

                if (VersionManager.OldApplicationSettings.KeyExists("EmailClientPassword"))
                {
                    settingCollection.Add(VersionManager.OldApplicationSettings.GetByKey("EmailClientPassword"));
                    VersionManager.OldApplicationSettings.RemoveByKey("EmailClientPassword");
                }

                if (VersionManager.OldApplicationSettings.KeyExists("EmailMessageFrom"))
                {
                    settingCollection.Add(VersionManager.OldApplicationSettings.GetByKey("EmailMessageFrom"));
                    VersionManager.OldApplicationSettings.RemoveByKey("EmailMessageFrom");
                }

                if (VersionManager.OldApplicationSettings.KeyExists("EmailMessageTo"))
                {
                    settingCollection.Add(VersionManager.OldApplicationSettings.GetByKey("EmailMessageTo"));
                    VersionManager.OldApplicationSettings.RemoveByKey("EmailMessageTo");
                }

                if (VersionManager.OldApplicationSettings.KeyExists("EmailMessageCC"))
                {
                    settingCollection.Add(VersionManager.OldApplicationSettings.GetByKey("EmailMessageCC"));
                    VersionManager.OldApplicationSettings.RemoveByKey("EmailMessageCC");
                }

                if (VersionManager.OldApplicationSettings.KeyExists("EmailMessageBCC"))
                {
                    settingCollection.Add(VersionManager.OldApplicationSettings.GetByKey("EmailMessageBCC"));
                    VersionManager.OldApplicationSettings.RemoveByKey("EmailMessageBCC");
                }

                if (VersionManager.OldApplicationSettings.KeyExists("EmailMessageSubject"))
                {
                    settingCollection.Add(VersionManager.OldApplicationSettings.GetByKey("EmailMessageSubject"));
                    VersionManager.OldApplicationSettings.RemoveByKey("EmailMessageSubject");
                }

                if (VersionManager.OldApplicationSettings.KeyExists("EmailMessageBody"))
                {
                    settingCollection.Add(VersionManager.OldApplicationSettings.GetByKey("EmailMessageBody"));
                    VersionManager.OldApplicationSettings.RemoveByKey("EmailMessageBody");
                }

                if (VersionManager.OldApplicationSettings.KeyExists("EmailPrompt"))
                {
                    settingCollection.Add(VersionManager.OldApplicationSettings.GetByKey("EmailPrompt"));
                    VersionManager.OldApplicationSettings.RemoveByKey("EmailPrompt");
                }

                Log.WriteMessage("Upgrade of SMTP settings completed.");

                settingCollection.Save();
            }
            catch (Exception ex)
            {
                Log.WriteExceptionMessage("Settings::UpgradeSmtpSettings", ex);
            }
        }

        /// <summary>
        /// Attempts an upgrade on a collection of SFTP settings that may have come from an old version of the application. 
        /// </summary>
        /// <param name="settingCollection">The collection of settings to upgrade.</param>
        public static void UpgradeSftpSettings(SettingCollection settingCollection)
        {
            try
            {
                if (!VersionManager.IsOldAppVersion(settingCollection.AppCodename, settingCollection.AppVersion))
                {
                    return;
                }

                Log.WriteMessage("An old version or a fresh version of " + ApplicationName + " was detected. Attempting upgrade of SFTP settings");

                Log.WriteMessage("Upgrade of SFTP settings completed.");

                settingCollection.Save();
            }
            catch (Exception ex)
            {
                Log.WriteExceptionMessage("Settings::UpgradeSftpSettings", ex);
            }
        }

        /// <summary>
        /// Attempts an upgrade on a collection of user settings that may have come from an old version of the application.
        /// </summary>
        /// <param name="settingCollection">The collection of settings to upgrade.</param>
        public static void UpgradeUserSettings(SettingCollection settingCollection)
        {
            try
            {
                if (!VersionManager.IsOldAppVersion(settingCollection.AppCodename, settingCollection.AppVersion))
                {
                    return;
                }

                Log.WriteMessage("An old version or a fresh version of " + ApplicationName + " was detected. Attempting upgrade of user settings");

                VersionManager.OldUserSettings = settingCollection.Clone();

                var versionInConfig = new Version(settingCollection.AppCodename, settingCollection.AppVersion, false);

                if (versionInConfig.VersionString.Equals("2.2.0.0") ||
                    versionInConfig.VersionString.Equals("2.2.0.1") ||
                    versionInConfig.VersionString.Equals("2.2.0.2") ||
                    versionInConfig.VersionString.Equals("2.2.0.3") ||
                    versionInConfig.VersionString.Equals("2.2.0.4") ||
                    versionInConfig.VersionString.Equals("2.2.0.5") ||
                    versionInConfig.VersionString.Equals("2.2.0.6") ||
                    versionInConfig.VersionString.Equals("2.2.0.7") ||
                    versionInConfig.VersionString.Equals("2.2.0.8") ||
                    versionInConfig.VersionString.Equals("2.2.0.9") ||
                    versionInConfig.VersionString.Equals("2.2.0.10") ||
                    versionInConfig.VersionString.Equals("2.2.0.11") ||
                    versionInConfig.VersionString.Equals("2.2.0.12") ||
                    versionInConfig.VersionString.Equals("2.2.0.13") ||
                    versionInConfig.VersionString.Equals("2.2.0.14") ||
                    versionInConfig.VersionString.Equals("2.2.0.15") ||
                    versionInConfig.VersionString.Equals("2.2.0.16"))
                {
                    if (settingCollection.KeyExists("StringPassphrase"))
                    {
                        string passphrase = settingCollection.GetByKey("StringPassphrase", string.Empty, createKeyIfNotFound: false).Value.ToString();

                        passphrase = passphrase.Trim();

                        if (passphrase.Length > 0)
                        {
                            // Starting with version 2.2.0.17 we now hash the passphrase so if we encounter the passphrase
                            // in an older version of the application then make sure to hash it and lock the session before we continue.
                            settingCollection.SetValueByKey("Passphrase", Security.Hash(passphrase));
                            ScreenCapture.LockScreenCaptureSession = true;
                        }
                    }
                }

                // Go through the old settings and get the old values from them to be used for the new settings.
                settingCollection.RenameKey("Interval", "ScreenCaptureInterval");
                settingCollection.RenameKey("IntScreenCaptureInterval", "ScreenCaptureInterval");
                settingCollection.RenameKey("IntCaptureLimit", "CaptureLimit");
                settingCollection.RenameKey("BoolCaptureLimit", "CaptureLimitCheck");
                settingCollection.RenameKey("BoolTakeInitialScreenshot", "TakeInitialScreenshot");
                settingCollection.RenameKey("TakeInitialScreenshotCheck", "TakeInitialScreenshot");
                settingCollection.RenameKey("BoolShowSystemTrayIcon", "ShowSystemTrayIcon");
                settingCollection.RenameKey("StringPassphrase", "Passphrase");
                settingCollection.RenameKey("StringScreenshotLabel", "ScreenshotLabel");
                settingCollection.RenameKey("BoolApplyScreenshotLabel", "ApplyScreenshotLabel");
                settingCollection.RenameKey("StringDefaultEditor", "DefaultEditor");
                settingCollection.RenameKey("BoolFirstRun", "FirstRun");
                settingCollection.RenameKey("IntStartScreenCaptureCount", "StartScreenCaptureCount");
                settingCollection.RenameKey("BoolActiveWindowTitleCaptureCheck", "ActiveWindowTitleCaptureCheck");
                settingCollection.RenameKey("StringActiveWindowTitleCaptureText", "ActiveWindowTitleCaptureText");
                settingCollection.RenameKey("StringAutoSaveFolder", "AutoSaveFolder");
                settingCollection.RenameKey("StringAutoSaveMacro", "AutoSaveMacro");
                settingCollection.RenameKey("BoolUseKeyboardShortcuts", "UseKeyboardShortcuts");

                // Keyboard Shortcuts
                settingCollection.RenameKey("StringKeyboardShortcutStartScreenCaptureModifier1", "KeyboardShortcutStartScreenCaptureModifier1");
                settingCollection.RenameKey("StringKeyboardShortcutStartScreenCaptureModifier2", "KeyboardShortcutStartScreenCaptureModifier2");
                settingCollection.RenameKey("StringKeyboardShortcutStartScreenCaptureKey", "KeyboardShortcutStartScreenCaptureKey");
                settingCollection.RenameKey("StringKeyboardShortcutStopScreenCaptureModifier1", "KeyboardShortcutStopScreenCaptureModifier1");
                settingCollection.RenameKey("StringKeyboardShortcutStopScreenCaptureModifier2", "KeyboardShortcutStopScreenCaptureModifier2");
                settingCollection.RenameKey("StringKeyboardShortcutStopScreenCaptureKey", "KeyboardShortcutStopScreenCaptureKey");
                settingCollection.RenameKey("StringKeyboardShortcutCaptureNowArchiveModifier1", "KeyboardShortcutCaptureNowArchiveModifier1");
                settingCollection.RenameKey("StringKeyboardShortcutCaptureNowArchiveModifier2", "KeyboardShortcutCaptureNowArchiveModifier2");
                settingCollection.RenameKey("StringKeyboardShortcutCaptureNowArchiveKey", "KeyboardShortcutCaptureNowArchiveKey");
                settingCollection.RenameKey("StringKeyboardShortcutCaptureNowEditModifier1", "KeyboardShortcutCaptureNowEditModifier1");
                settingCollection.RenameKey("StringKeyboardShortcutCaptureNowEditModifier2", "KeyboardShortcutCaptureNowEditModifier2");
                settingCollection.RenameKey("StringKeyboardShortcutCaptureNowEditKey", "KeyboardShortcutCaptureNowEditKey");
                settingCollection.RenameKey("StringKeyboardShortcutRegionSelectClipboardModifier1", "KeyboardShortcutRegionSelectClipboardModifier1");
                settingCollection.RenameKey("StringKeyboardShortcutRegionSelectClipboardModifier2", "KeyboardShortcutRegionSelectClipboardModifier2");
                settingCollection.RenameKey("StringKeyboardShortcutRegionSelectClipboardKey", "KeyboardShortcutRegionSelectClipboardKey");
                settingCollection.RenameKey("StringKeyboardShortcutRegionSelectAutoSaveModifier1", "KeyboardShortcutRegionSelectAutoSaveModifier1");
                settingCollection.RenameKey("StringKeyboardShortcutRegionSelectAutoSaveModifier2", "KeyboardShortcutRegionSelectAutoSaveModifier2");
                settingCollection.RenameKey("StringKeyboardShortcutRegionSelectAutoSaveKey", "KeyboardShortcutRegionSelectAutoSaveKey");
                settingCollection.RenameKey("StringKeyboardShortcutRegionSelectEditModifier1", "KeyboardShortcutRegionSelectEditModifier1");
                settingCollection.RenameKey("StringKeyboardShortcutRegionSelectEditModifier2", "KeyboardShortcutRegionSelectEditModifier2");
                settingCollection.RenameKey("StringKeyboardShortcutRegionSelectEditKey", "KeyboardShortcutRegionSelectEditKey");

                // Remove the old settings.
                settingCollection.RemoveByKey("BoolLockScreenCaptureSession");
                settingCollection.RemoveByKey("BoolCaptureStopAt");
                settingCollection.RemoveByKey("BoolCaptureStartAt");
                settingCollection.RemoveByKey("BoolCaptureOnSunday");
                settingCollection.RemoveByKey("BoolCaptureOnMonday");
                settingCollection.RemoveByKey("BoolCaptureOnTuesday");
                settingCollection.RemoveByKey("BoolCaptureOnWednesday");
                settingCollection.RemoveByKey("BoolCaptureOnThursday");
                settingCollection.RemoveByKey("BoolCaptureOnFriday");
                settingCollection.RemoveByKey("BoolCaptureOnSaturday");
                settingCollection.RemoveByKey("BoolCaptureOnTheseDays");
                settingCollection.RemoveByKey("DateTimeCaptureStopAt");
                settingCollection.RemoveByKey("DateTimeCaptureStartAt");
                settingCollection.RemoveByKey("FilepathLimitLength");
                settingCollection.RemoveByKey("CaptureStopAtCheck");
                settingCollection.RemoveByKey("CaptureStartAtCheck");
                settingCollection.RemoveByKey("CaptureOnSundayCheck");
                settingCollection.RemoveByKey("CaptureOnMondayCheck");
                settingCollection.RemoveByKey("CaptureOnTuesdayCheck");
                settingCollection.RemoveByKey("CaptureOnWednesdayCheck");
                settingCollection.RemoveByKey("CaptureOnThursdayCheck");
                settingCollection.RemoveByKey("CaptureOnFridayCheck");
                settingCollection.RemoveByKey("CaptureOnSaturdayCheck");
                settingCollection.RemoveByKey("CaptureOnTheseDaysCheck");
                settingCollection.RemoveByKey("CaptureStopAtValue");
                settingCollection.RemoveByKey("CaptureStartAtValue");
                settingCollection.RemoveByKey("LockScreenCaptureSession");
                settingCollection.RemoveByKey("ScreenshotsDirectory");
                settingCollection.RemoveByKey("ScheduleImageFormat");
                settingCollection.RemoveByKey("SlideSkip");
                settingCollection.RemoveByKey("ImageResolutionRatio");
                settingCollection.RemoveByKey("ImageFormatFilter");
                settingCollection.RemoveByKey("ImageFormatFilterIndex");
                settingCollection.RemoveByKey("SlideshowDelay");
                settingCollection.RemoveByKey("SlideSkipCheck");
                settingCollection.RemoveByKey("Screen1X");
                settingCollection.RemoveByKey("Screen1Y");
                settingCollection.RemoveByKey("Screen1Width");
                settingCollection.RemoveByKey("Screen1Height");
                settingCollection.RemoveByKey("Screen2X");
                settingCollection.RemoveByKey("Screen2Y");
                settingCollection.RemoveByKey("Screen2Width");
                settingCollection.RemoveByKey("Screen2Height");
                settingCollection.RemoveByKey("Screen3X");
                settingCollection.RemoveByKey("Screen3Y");
                settingCollection.RemoveByKey("Screen3Width");
                settingCollection.RemoveByKey("Screen3Height");
                settingCollection.RemoveByKey("Screen4X");
                settingCollection.RemoveByKey("Screen4Y");
                settingCollection.RemoveByKey("Screen4Width");
                settingCollection.RemoveByKey("Screen4Height");
                settingCollection.RemoveByKey("Screen1Name");
                settingCollection.RemoveByKey("Screen2Name");
                settingCollection.RemoveByKey("Screen3Name");
                settingCollection.RemoveByKey("Screen4Name");
                settingCollection.RemoveByKey("Screen5Name");
                settingCollection.RemoveByKey("Macro");
                settingCollection.RemoveByKey("JpegQualityLevel");
                settingCollection.RemoveByKey("CaptureScreen1");
                settingCollection.RemoveByKey("CaptureScreen2");
                settingCollection.RemoveByKey("CaptureScreen3");
                settingCollection.RemoveByKey("CaptureScreen4");
                settingCollection.RemoveByKey("CaptureActiveWindow");
                settingCollection.RemoveByKey("AutoReset");
                settingCollection.RemoveByKey("Mouse");
                settingCollection.RemoveByKey("StartButtonImageFormat");
                settingCollection.RemoveByKey("Schedule");
                settingCollection.RemoveByKey("DeleteScreenshotsOlderThanDays");
                settingCollection.RemoveByKey("ScreenshotDelay");
                settingCollection.RemoveByKey("DaysOldWhenRemoveSlides");
                settingCollection.RemoveByKey("IntKeepScreenshotsForDays");
                settingCollection.RemoveByKey("KeepScreenshotsForDays");

                Log.WriteMessage("Upgrade of user settings completed.");

                settingCollection.Save();
            }
            catch (Exception ex)
            {
                Log.WriteExceptionMessage("Settings::UpgradeUserSettings", ex);
            }
        }
    }
}<|MERGE_RESOLUTION|>--- conflicted
+++ resolved
@@ -219,7 +219,6 @@
                 Filepath = fileSystem.ApplicationSettingsFile
             };
 
-<<<<<<< HEAD
             SMTP = new SettingCollection
             {
                 Filepath = FileSystem.SmtpSettingsFile
@@ -231,9 +230,6 @@
             };
 
             User = new SettingCollection
-=======
-            User = new SettingCollection()
->>>>>>> ed0477d1
             {
                 Filepath = fileSystem.UserSettingsFile
             };
@@ -394,7 +390,6 @@
                 User.Save(this, fileSystem, log);
             }
 
-<<<<<<< HEAD
             if (SMTP != null && !string.IsNullOrEmpty(SMTP.Filepath) && !FileSystem.FileExists(SMTP.Filepath))
             {
                 // Version 2.3.4.0 now keeps the email settings in its own SMTP settings file instead of application settings.
@@ -425,10 +420,6 @@
 
             Log.DebugMode = Convert.ToBoolean(Application.GetByKey("DebugMode", DefaultSettings.DebugMode).Value);
             Log.LoggingEnabled = Convert.ToBoolean(Application.GetByKey("Logging", DefaultSettings.Logging).Value);
-=======
-            log.DebugMode = Convert.ToBoolean(Application.GetByKey("DebugMode", DefaultSettings.DebugMode).Value);
-            log.LoggingEnabled = Convert.ToBoolean(Application.GetByKey("Logging", DefaultSettings.Logging).Value);
->>>>>>> ed0477d1
         }
 
         /// <summary>
